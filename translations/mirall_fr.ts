<?xml version="1.0" ?><!DOCTYPE TS><TS language="fr" version="2.0">
<context>
<<<<<<< HEAD
    <name>CreateAnOwncloudPage</name>
    <message>
        <source>Form</source>
        <translation type="unfinished"/>
    </message>
    <message>
        <source>Create a new ownCloud</source>
        <translation type="unfinished"/>
    </message>
    <message>
        <source>Where do you want to create your ownCloud?</source>
        <translation type="unfinished"/>
    </message>
    <message>
        <source>create ownCloud on this computer</source>
        <translation type="unfinished"/>
    </message>
    <message>
        <source>&lt;!DOCTYPE HTML PUBLIC &quot;-//W3C//DTD HTML 4.0//EN&quot; &quot;http://www.w3.org/TR/REC-html40/strict.dtd&quot;&gt;
&lt;html&gt;&lt;head&gt;&lt;meta name=&quot;qrichtext&quot; content=&quot;1&quot; /&gt;&lt;style type=&quot;text/css&quot;&gt;
p, li { white-space: pre-wrap; }
&lt;/style&gt;&lt;/head&gt;&lt;body style=&quot; font-family:'Sans Serif'; font-size:11pt; font-weight:400; font-style:normal;&quot;&gt;
&lt;p style=&quot; margin-top:0px; margin-bottom:0px; margin-left:0px; margin-right:0px; -qt-block-indent:0; text-indent:0px;&quot;&gt;&lt;span style=&quot; color:#585858;&quot;&gt;installs the ownCloud on this computer. Other people will not be able to access your data by default.&lt;/span&gt;&lt;/p&gt;&lt;/body&gt;&lt;/html&gt;</source>
        <translation type="unfinished"/>
    </message>
    <message>
        <source>create ownCloud on my internet domain</source>
        <translation type="unfinished"/>
    </message>
    <message>
        <source>&lt;!DOCTYPE HTML PUBLIC &quot;-//W3C//DTD HTML 4.0//EN&quot; &quot;http://www.w3.org/TR/REC-html40/strict.dtd&quot;&gt;
&lt;html&gt;&lt;head&gt;&lt;meta name=&quot;qrichtext&quot; content=&quot;1&quot; /&gt;&lt;style type=&quot;text/css&quot;&gt;
p, li { white-space: pre-wrap; }
&lt;/style&gt;&lt;/head&gt;&lt;body style=&quot; font-family:'Sans Serif'; font-size:11pt; font-weight:400; font-style:normal;&quot;&gt;
&lt;p style=&quot; margin-top:0px; margin-bottom:0px; margin-left:0px; margin-right:0px; -qt-block-indent:0; text-indent:0px;&quot;&gt;&lt;span style=&quot; color:#585858;&quot;&gt;installs ownCloud on a domain you control. You need the FTP credentials for the installation.&lt;/span&gt;&lt;/p&gt;
&lt;p style=&quot;-qt-paragraph-type:empty; margin-top:0px; margin-bottom:0px; margin-left:0px; margin-right:0px; -qt-block-indent:0; text-indent:0px; color:#585858;&quot;&gt;&lt;/p&gt;
&lt;p style=&quot; margin-top:0px; margin-bottom:0px; margin-left:0px; margin-right:0px; -qt-block-indent:0; text-indent:0px;&quot;&gt;&lt;span style=&quot; color:#585858;&quot;&gt;This ownCloud will be accessible from the internet.&lt;/span&gt;&lt;/p&gt;&lt;/body&gt;&lt;/html&gt;</source>
        <translation type="unfinished"/>
    </message>
    <message>
        <source>&amp;Domain:</source>
        <translation type="unfinished"/>
    </message>
    <message>
        <source>mydomain.org</source>
        <translation type="unfinished"/>
    </message>
</context>
<context>
    <name>FolderWizardNetworkPage</name>
    <message>
        <source>Form</source>
        <translation type="unfinished"/>
    </message>
    <message>
        <source>Network Settings</source>
        <translation type="unfinished"/>
    </message>
    <message>
        <source>Set networking options:</source>
        <translation type="unfinished"/>
    </message>
    <message>
        <source>Only enable if network is available</source>
        <translation type="unfinished"/>
    </message>
    <message>
        <source>restrict to this local network</source>
        <translation type="unfinished"/>
    </message>
</context>
<context>
    <name>FolderWizardOwncloudPage</name>
    <message>
        <source>Form</source>
        <translation type="unfinished"/>
    </message>
    <message>
        <source>ownCloud Settings</source>
        <translation type="unfinished"/>
    </message>
    <message>
        <source>URL:</source>
        <translation type="unfinished"/>
    </message>
    <message>
        <source>User:</source>
        <translation type="unfinished"/>
    </message>
    <message>
        <source>Password:</source>
        <translation type="unfinished"/>
    </message>
    <message>
        <source>Alias:</source>
        <translation type="unfinished"/>
    </message>
    <message>
        <source>ownCloud</source>
        <translation type="unfinished"/>
    </message>
</context>
<context>
=======
>>>>>>> 9d01f807
    <name>FolderWizardSourcePage</name>
    <message>
        <location filename="../src/mirall/folderwizardsourcepage.ui" line="14"/>
        <source>Form</source>
        <translation>Formulaire</translation>
    </message>
    <message>
        <location filename="../src/mirall/folderwizardsourcepage.ui" line="25"/>
        <source>Sync Directory</source>
        <translation>Répertoire synchronisé</translation>
    </message>
    <message>
        <location filename="../src/mirall/folderwizardsourcepage.ui" line="32"/>
        <source>Pick a local folder on your computer to sync:</source>
        <translation>Spécifiez un répertoire local pour la synchronisation :</translation>
    </message>
    <message>
        <location filename="../src/mirall/folderwizardsourcepage.ui" line="43"/>
        <source>&amp;Choose...</source>
        <translation>&amp;Choisir</translation>
    </message>
    <message>
        <location filename="../src/mirall/folderwizardsourcepage.ui" line="54"/>
        <source>&amp;Directory alias name:</source>
        <translation>Alias utilisé pour ce &amp;répertoire :</translation>
    </message>
    <message>
        <location filename="../src/mirall/folderwizard.cpp" line="46"/>
        <source>/home/local1</source>
        <translation>/home/local1</translation>
    </message>
    <message>
        <location filename="../src/mirall/folderwizard.cpp" line="47"/>
        <source>Music</source>
        <translation>Musique</translation>
    </message>
</context>
<context>
    <name>FolderWizardTargetPage</name>
    <message>
        <location filename="../src/mirall/folderwizardtargetpage.ui" line="14"/>
        <source>Form</source>
        <translation>Formulaire</translation>
    </message>
    <message>
        <location filename="../src/mirall/folderwizardtargetpage.ui" line="29"/>
        <source>Synchronization Target</source>
        <translation>Cible pour la synchronisation</translation>
    </message>
    <message>
<<<<<<< HEAD
        <source>Folder on ownCloud:</source>
        <translation type="unfinished"/>
    </message>
    <message>
=======
>>>>>>> 9d01f807
        <location filename="../src/mirall/folderwizardtargetpage.ui" line="81"/>
        <source>Remote folder:</source>
        <translation>Dossier distant :</translation>
    </message>
    <message>
<<<<<<< HEAD
        <source>to a &amp;local folder</source>
        <translation type="unfinished"/>
    </message>
    <message>
        <source>Folder name:</source>
        <translation type="unfinished"/>
    </message>
    <message>
        <source>C&amp;hoose..</source>
        <translation type="unfinished"/>
    </message>
    <message>
        <source>to a &amp;remote folder (URL)</source>
        <translation type="unfinished"/>
    </message>
    <message>
        <source>URL:</source>
        <translation type="unfinished"/>
    </message>
    <message>
=======
>>>>>>> 9d01f807
        <location filename="../src/mirall/folderwizardtargetpage.ui" line="51"/>
        <source>Select a destination folder</source>
        <translation>Sélectioner un fichier cible </translation>
    </message>
    <message>
        <location filename="../src/mirall/folderwizardtargetpage.ui" line="186"/>
        <source>TextLabel</source>
        <translation>LabelTexte</translation>
    </message>
    <message>
        <location filename="../src/mirall/folderwizardtargetpage.ui" line="208"/>
        <source>create</source>
        <translation>créer</translation>
    </message>
<<<<<<< HEAD
    <message>
        <source>root</source>
        <translation type="unfinished"/>
    </message>
    <message>
        <source>/home/local</source>
        <translation type="unfinished"/>
    </message>
    <message>
        <source>scp://john@host.com//myfolder</source>
        <translation type="unfinished"/>
    </message>
=======
>>>>>>> 9d01f807
</context>
<context>
    <name>Mirall::Application</name>
    <message>
<<<<<<< HEAD
        <source>No ownCloud Configuration</source>
        <translation type="unfinished"/>
    </message>
    <message>
        <source>&lt;p&gt;No ownCloud connection was configured yet.&lt;/p&gt;&lt;p&gt;Please configure one by clicking on the tray icon!&lt;/p&gt;</source>
        <translation type="unfinished"/>
    </message>
    <message>
        <source>&lt;p&gt;The ownCloud at %1 could not be reached.&lt;/p&gt;</source>
        <translation type="unfinished"/>
    </message>
    <message>
        <source>&lt;p&gt;The detailed error message is&lt;br/&gt;&lt;tt&gt;%1&lt;/tt&gt;&lt;/p&gt;</source>
        <translation type="unfinished"/>
    </message>
    <message>
        <source>&lt;p&gt;Please check your configuration by clicking on the tray icon.&lt;/p&gt;</source>
        <translation type="unfinished"/>
    </message>
    <message>
        <source>ownCloud Connection Failed</source>
        <translation type="unfinished"/>
    </message>
    <message>
        <source>No ownCloud Connection</source>
        <translation type="unfinished"/>
    </message>
    <message>
        <source>&lt;p&gt;Your ownCloud credentials are not correct.&lt;/p&gt;&lt;p&gt;Please correct them by starting the configuration dialog from the tray!&lt;/p&gt;</source>
        <translation type="unfinished"/>
    </message>
    <message>
        <source>&lt;p&gt;Your ownCloud user name or password is not correct.&lt;/p&gt;&lt;p&gt;Please correct it by starting the configuration dialog from the tray!&lt;/p&gt;</source>
        <translation type="unfinished"/>
    </message>
    <message>
        <source>ownCloud Sync Started</source>
        <translation type="unfinished"/>
    </message>
    <message>
=======
>>>>>>> 9d01f807
        <location filename="../src/mirall/application.cpp" line="368"/>
        <source>Sync started for %1 configured sync folder(s).</source>
        <translation>Synchronisation lancée pour le(s) %1 dossier(s) configuré(s). </translation>
    </message>
    <message>
<<<<<<< HEAD
        <source>Open ownCloud...</source>
        <translation type="unfinished"/>
    </message>
    <message>
=======
>>>>>>> 9d01f807
        <location filename="../src/mirall/application.cpp" line="433"/>
        <source>Open status...</source>
        <translation>Consulter l&apos;état...</translation>
    </message>
    <message>
        <location filename="../src/mirall/application.cpp" line="436"/>
        <source>Add folder...</source>
        <translation>Ajouter un dossier...</translation>
    </message>
    <message>
        <location filename="../src/mirall/application.cpp" line="438"/>
        <source>Configure...</source>
        <translation>Configurer...</translation>
    </message>
    <message>
        <location filename="../src/mirall/application.cpp" line="440"/>
        <source>Configure proxy...</source>
        <translation>Configurer un serveur mandataire…</translation>
    </message>
    <message>
        <location filename="../src/mirall/application.cpp" line="444"/>
        <source>Quit</source>
        <translation>Quitter</translation>
    </message>
    <message>
<<<<<<< HEAD
        <source>open folder %1</source>
        <translation type="unfinished"/>
    </message>
    <message>
=======
>>>>>>> 9d01f807
        <location filename="../src/mirall/application.cpp" line="232"/>
        <source>%1 Server Mismatch</source>
        <translation>Serveur %1 incompatible</translation>
    </message>
    <message>
        <location filename="../src/mirall/application.cpp" line="233"/>
        <source>&lt;p&gt;The configured server for this client is too old.&lt;/p&gt;&lt;p&gt;Please update to the latest %1 server and restart the client.&lt;/p&gt;</source>
        <translation>&lt;p&gt;Le serveur configuré pour ce client est obsolète.&lt;/p&gt;&lt;p&gt;Veuillez le mettre à jour dans sa dernière version %1 puis relancez le client.&lt;/p&gt;</translation>
    </message>
    <message>
        <location filename="../src/mirall/application.cpp" line="276"/>
        <source>Too many incorrect password attempts.</source>
        <translation>Le mot de passe a été saisi faux un trop grand nombre de fois.</translation>
    </message>
    <message>
        <location filename="../src/mirall/application.cpp" line="280"/>
        <source>%1 user credentials are wrong. Please check configuration.</source>
        <translation>Les identifiants de connexion de l&apos;utilisateur %1 sont erronés. Veuillez vérifier votre configuration.</translation>
    </message>
    <message>
        <location filename="../src/mirall/application.cpp" line="285"/>
        <location filename="../src/mirall/application.cpp" line="305"/>
        <source>Credentials</source>
        <translation>Informations d&apos;identification</translation>
    </message>
    <message>
        <location filename="../src/mirall/application.cpp" line="297"/>
        <source>Error: Could not retrieve the password!</source>
        <translation>Erreur : Impossible de récupérer le mot de passe !</translation>
    </message>
    <message>
        <location filename="../src/mirall/application.cpp" line="299"/>
        <source>Password dialog was canceled!</source>
        <translation>La fenêtre de saisie du mot de passe a été fermée !</translation>
    </message>
    <message>
        <location filename="../src/mirall/application.cpp" line="337"/>
        <location filename="../src/mirall/application.cpp" line="346"/>
        <source>No %1 Connection</source>
        <translation>Pas de connexion %1</translation>
    </message>
    <message>
        <location filename="../src/mirall/application.cpp" line="338"/>
        <source>&lt;p&gt;Your %1 credentials are not correct.&lt;/p&gt;&lt;p&gt;Please correct them by starting the configuration dialog from the tray!&lt;/p&gt;</source>
        <translation>&lt;p&gt;Vos %1 identifiants sont incorrects.&lt;/p&gt;&lt;p&gt;Veuillez les corriger en utilisant le menu configuration&lt;/p&gt;</translation>
    </message>
    <message>
        <location filename="../src/mirall/application.cpp" line="347"/>
        <source>&lt;p&gt;Either your user name or your password are not correct.&lt;/p&gt;&lt;p&gt;Please correct it by starting the configuration dialog from the tray!&lt;/p&gt;</source>
        <translation>&lt;p&gt;Votre nom d&apos;utilisateur ou votre mot de passe ownCloud est incorrect.&lt;/p&gt;&lt;p&gt;Merci de les corriger via la boite de dialogue accessible depuis l&apos;icône de la zone de notifications !&lt;/p&gt;</translation>
    </message>
    <message>
        <location filename="../src/mirall/application.cpp" line="367"/>
        <source>%1 Sync Started</source>
        <translation>%1 Synchronisation démarrée </translation>
    </message>
    <message>
        <location filename="../src/mirall/application.cpp" line="431"/>
        <source>Open %1 in browser...</source>
        <translation>Ouvrir %1 dans le navigateur</translation>
    </message>
    <message>
        <location filename="../src/mirall/application.cpp" line="442"/>
        <source>About...</source>
        <translation>À propos de…</translation>
    </message>
    <message>
        <location filename="../src/mirall/application.cpp" line="498"/>
        <source>Open %1 folder</source>
        <translation>Ouvrir le répertoire %1</translation>
    </message>
    <message>
        <location filename="../src/mirall/application.cpp" line="511"/>
        <source>Managed Folders:</source>
        <translation>Répertoires suivis :</translation>
    </message>
    <message>
        <location filename="../src/mirall/application.cpp" line="791"/>
        <source>About %1</source>
        <translation>À propos de %1</translation>
    </message>
    <message>
        <location filename="../src/mirall/application.cpp" line="801"/>
        <source>Confirm Folder Remove</source>
        <translation>Confirmer le retrait du dossier</translation>
    </message>
    <message>
        <location filename="../src/mirall/application.cpp" line="802"/>
        <source>&lt;p&gt;Do you really want to stop syncing the folder &lt;i&gt;%1&lt;/i&gt;?&lt;/p&gt;&lt;p&gt;&lt;b&gt;Note:&lt;/b&gt; This will not remove the files from your client.&lt;/p&gt;</source>
<<<<<<< HEAD
        <translation type="unfinished"/>
    </message>
    <message>
        <location filename="../src/mirall/application.cpp" line="817"/>
        <source>Confirm Folder Reset</source>
        <translation type="unfinished"/>
    </message>
    <message>
        <location filename="../src/mirall/application.cpp" line="818"/>
        <source>&lt;p&gt;Do you really want to reset folder &lt;i&gt;%1&lt;/i&gt; and rebuild your client database?&lt;/p&gt;&lt;p&gt;&lt;b&gt;Note:&lt;/b&gt; While no files will be removed, this can cause significant data traffic and take several minutes to hours, depending on the size of the folder.&lt;/p&gt;</source>
        <translation type="unfinished"/>
    </message>
    <message>
        <location filename="../src/mirall/application.cpp" line="1045"/>
        <source>Folder %1: %2</source>
        <translation>Dossier %1 : %2</translation>
    </message>
    <message>
        <source>Do you really want to remove upload folder &lt;i&gt;%1&lt;/i&gt;?</source>
        <translation type="unfinished"/>
=======
        <translation>&lt;p&gt;Voulez-vous vraiment arrêter de synchroniser le dossier &lt;i&gt;%1&lt;/i&gt; ?&lt;/p&gt;&lt;p&gt;&lt;b&gt;Note :&lt;/b&gt; Cela ne supprimera pas les fichiers de votre clients.&lt;/p&gt;</translation>
>>>>>>> 9d01f807
    </message>
    <message>
        <location filename="../src/mirall/application.cpp" line="817"/>
        <source>Confirm Folder Reset</source>
        <translation>Confirmer la réinitialisation du dossier</translation>
    </message>
    <message>
        <location filename="../src/mirall/application.cpp" line="818"/>
        <source>&lt;p&gt;Do you really want to reset folder &lt;i&gt;%1&lt;/i&gt; and rebuild your client database?&lt;/p&gt;&lt;p&gt;&lt;b&gt;Note:&lt;/b&gt; While no files will be removed, this can cause significant data traffic and take several minutes to hours, depending on the size of the folder.&lt;/p&gt;</source>
        <translation>&lt;p&gt;Voulez-vous vraiment réinitialiser le dossier &lt;i&gt;%1&lt;/i&gt; et reconstruire votre base de données cliente ?&lt;/p&gt;&lt;p&gt;&lt;b&gt;Note :&lt;/b&gt; Bien qu&apos;aucun fichier ne sera supprimé, cela peut causer un trafic de données conséquent et peut durer de plusieurs minutes à plusieurs heures, en fonction de la taille du dossier.&lt;/p&gt;</translation>
    </message>
    <message>
<<<<<<< HEAD
=======
        <location filename="../src/mirall/application.cpp" line="1045"/>
        <source>Folder %1: %2</source>
        <translation>Dossier %1 : %2</translation>
    </message>
    <message>
>>>>>>> 9d01f807
        <location filename="../src/mirall/application.cpp" line="1012"/>
        <source>Sync is running.</source>
        <translation>La synchronisation est en cours.</translation>
    </message>
    <message>
        <location filename="../src/mirall/application.cpp" line="1016"/>
        <source>Server is currently not available.</source>
        <translation>Le serveur est indisponible pour le moment.</translation>
    </message>
    <message>
        <location filename="../src/mirall/application.cpp" line="1023"/>
        <source>Last Sync was successful.</source>
        <translation>Dernière synchronisation effectuée avec succès</translation>
    </message>
    <message>
        <location filename="../src/mirall/application.cpp" line="1027"/>
        <source>Syncing Error.</source>
        <translation>Erreur de synchronisation.</translation>
    </message>
    <message>
        <location filename="../src/mirall/application.cpp" line="1033"/>
        <source>Setup Error.</source>
        <translation>Erreur d&apos;installation.</translation>
    </message>
    <message>
        <location filename="../src/mirall/application.cpp" line="1036"/>
        <source>Undefined Error State.</source>
        <translation>Status d&apos;erreur indéfini</translation>
    </message>
    <message>
<<<<<<< HEAD
        <source>Folder information</source>
        <translation type="unfinished"/>
    </message>
    <message>
        <source>Unknown</source>
        <translation type="unfinished"/>
    </message>
    <message>
        <source>Changed files:
</source>
        <translation type="unfinished"/>
    </message>
    <message>
        <source>Added files:
</source>
        <translation type="unfinished"/>
    </message>
    <message>
        <source>New files in the server, or files deleted locally:
</source>
        <translation type="unfinished"/>
    </message>
    <message>
=======
>>>>>>> 9d01f807
        <location filename="../src/mirall/application.cpp" line="857"/>
        <source>Sync Running</source>
        <translation>Synchronisation en cours</translation>
    </message>
    <message>
        <location filename="../src/mirall/application.cpp" line="858"/>
        <source>The syncing operation is running.&lt;br/&gt;Do you want to terminate it?</source>
        <translation>La synchronisation est en cours.&lt;br/&gt;Voulez-vous l&apos;interrompre ?</translation>
    </message>
    <message>
        <location filename="../src/mirall/application.cpp" line="1001"/>
        <source>Undefined State.</source>
        <translation>Statut indéfini.</translation>
    </message>
    <message>
        <location filename="../src/mirall/application.cpp" line="1004"/>
        <source>Waits to start syncing.</source>
        <translation>En attente de synchronisation.</translation>
    </message>
    <message>
        <location filename="../src/mirall/application.cpp" line="1008"/>
        <source>Preparing for sync.</source>
        <translation>Se prépare à synchroniser</translation>
    </message>
    <message>
        <location filename="../src/mirall/application.cpp" line="1041"/>
        <source> (Sync is paused)</source>
        <translation>(La synchronisation est en pause)</translation>
    </message>
    <message>
<<<<<<< HEAD
        <source>Sync is paused.</source>
        <translation type="unfinished"/>
    </message>
    <message>
=======
>>>>>>> 9d01f807
        <location filename="../src/mirall/application.cpp" line="1055"/>
        <source>No sync folders configured.</source>
        <translation>Aucun répertoire synchronisé n&apos;est configuré.</translation>
    </message>
</context>
<context>
    <name>Mirall::CSyncThread</name>
    <message>
<<<<<<< HEAD
        <source>CSync create failed.</source>
        <translation type="unfinished"/>
    </message>
    <message>
=======
>>>>>>> 9d01f807
        <location filename="../src/mirall/csyncthread.cpp" line="75"/>
        <source>CSync failed to create a lock file.</source>
        <translation>Csync n&apos;a pu créer le fichier de verrouillage.</translation>
    </message>
    <message>
        <location filename="../src/mirall/csyncthread.cpp" line="69"/>
        <source>Success.</source>
        <translation>Succès.</translation>
    </message>
    <message>
        <location filename="../src/mirall/csyncthread.cpp" line="72"/>
        <source>CSync Logging setup failed.</source>
        <translation>Le paramétrage des logs de CSync a échoué.</translation>
    </message>
    <message>
        <location filename="../src/mirall/csyncthread.cpp" line="78"/>
        <source>CSync failed to load the state db.</source>
        <translation>Csync n&apos;a pas pu charger l&apos;état de la base de données.</translation>
    </message>
    <message>
<<<<<<< HEAD
        <source>The system time between the local machine and the server differs too much. Please use a time syncronization service (ntp) on both machines.</source>
        <translation type="unfinished"/>
    </message>
    <message>
=======
>>>>>>> 9d01f807
        <location filename="../src/mirall/csyncthread.cpp" line="84"/>
        <source>The system time on this client is different than the system time on the server. Please use a time synchronization service (NTP) on the server and client machines so that the times remain the same.</source>
        <translation>L&apos;heure du client est différente de l&apos;heure du serveur. Veuillez utiliser un service de synchronisation du temps (NTP) sur le serveur et le client afin que les horloges soient à la même heure.</translation>
    </message>
    <message>
        <location filename="../src/mirall/csyncthread.cpp" line="89"/>
        <source>CSync could not detect the filesystem type.</source>
        <translation>CSync ne peut détecter le système de fichier.</translation>
    </message>
    <message>
        <location filename="../src/mirall/csyncthread.cpp" line="92"/>
        <source>CSync got an error while processing internal trees.</source>
        <translation>CSync obtient une erreur pendant le traitement des arbres internes.</translation>
    </message>
    <message>
        <location filename="../src/mirall/csyncthread.cpp" line="118"/>
        <source>The local filesystem can not be written. Please check permissions.</source>
        <translation>Le système de fichiers local n&apos;est pas accessible en écriture. Veuillez vérifier les permissions.</translation>
    </message>
    <message>
        <location filename="../src/mirall/csyncthread.cpp" line="114"/>
        <source>A remote file can not be written. Please check the remote access.</source>
        <translation>Un fichier distant ne peut être écrit. Veuillez vérifier l’accès distant.</translation>
    </message>
    <message>
        <location filename="../src/mirall/csyncthread.cpp" line="95"/>
        <source>CSync failed to reserve memory.</source>
        <translation>Erreur lors de l&apos;allocation mémoire par CSync.</translation>
    </message>
    <message>
        <location filename="../src/mirall/csyncthread.cpp" line="98"/>
        <source>CSync fatal parameter error.</source>
        <translation>Erreur fatale CSync : mauvais paramètre.</translation>
    </message>
    <message>
        <location filename="../src/mirall/csyncthread.cpp" line="101"/>
        <source>CSync processing step update failed.</source>
        <translation>Erreur CSync lors de l&apos;opération de mise à jour</translation>
    </message>
    <message>
        <location filename="../src/mirall/csyncthread.cpp" line="104"/>
        <source>CSync processing step reconcile failed.</source>
        <translation>Erreur CSync lors de l&apos;opération d&apos;harmonisation</translation>
    </message>
    <message>
        <location filename="../src/mirall/csyncthread.cpp" line="107"/>
        <source>CSync processing step propagate failed.</source>
        <translation>Erreur CSync lors de l&apos;opération de propagation</translation>
    </message>
    <message>
        <location filename="../src/mirall/csyncthread.cpp" line="110"/>
        <source>&lt;p&gt;The target directory does not exist.&lt;/p&gt;&lt;p&gt;Please check the sync setup.&lt;/p&gt;</source>
        <translation>&lt;p&gt;Le répertoire cible n&apos;existe pas.&lt;/p&gt;&lt;p&gt;Veuillez vérifier la configuration de la synchronisation.&lt;/p&gt;</translation>
    </message>
    <message>
        <location filename="../src/mirall/csyncthread.cpp" line="121"/>
        <source>CSync failed to connect through a proxy.</source>
        <translation>CSync n&apos;a pu établir une connexion à travers un proxy.</translation>
    </message>
    <message>
        <location filename="../src/mirall/csyncthread.cpp" line="124"/>
        <source>CSync failed to lookup proxy or server.</source>
        <translation>CSync n&apos;a pu trouver un proxy ou serveur auquel se connecter.</translation>
    </message>
    <message>
        <location filename="../src/mirall/csyncthread.cpp" line="127"/>
        <source>CSync failed to authenticate at the %1 server.</source>
        <translation>CSync n&apos;a pu s&apos;authentifier auprès du serveur %1.</translation>
    </message>
    <message>
        <location filename="../src/mirall/csyncthread.cpp" line="130"/>
        <source>CSync failed to authenticate at the proxy.</source>
        <translation>CSync n&apos;a pu s&apos;authentifier auprès du serveur proxy.</translation>
    </message>
    <message>
        <location filename="../src/mirall/csyncthread.cpp" line="133"/>
        <source>CSync failed to connect to the network.</source>
        <translation>CSync n&apos;a pu établir une connexion au réseau.</translation>
    </message>
    <message>
        <location filename="../src/mirall/csyncthread.cpp" line="136"/>
        <source>A network connection timeout happend.</source>
        <translation>Le temps d&apos;attente pour la connexion réseau s&apos;est écoulé.</translation>
    </message>
    <message>
        <location filename="../src/mirall/csyncthread.cpp" line="139"/>
        <source>A HTTP transmission error happened.</source>
        <translation>Une erreur de transmission HTTP s&apos;est produite.</translation>
    </message>
    <message>
        <location filename="../src/mirall/csyncthread.cpp" line="142"/>
        <source>CSync failed due to not handled permission deniend.</source>
        <translation>CSync a échoué en raison d&apos;une erreur de permission non prise en charge.</translation>
    </message>
    <message>
        <location filename="../src/mirall/csyncthread.cpp" line="145"/>
        <source>CSync failed to find a specific file.</source>
        <translation>CSync n&apos;a pu trouver le fichier spécifié.</translation>
    </message>
    <message>
        <location filename="../src/mirall/csyncthread.cpp" line="148"/>
        <source>CSync tried to create a directory that already exists.</source>
        <translation>CSync a tenté de créer un répertoire déjà présent.</translation>
    </message>
    <message>
        <location filename="../src/mirall/csyncthread.cpp" line="151"/>
        <source>CSync: No space on %1 server available.</source>
        <translation>CSync : Aucun espace disponibla sur le serveur %1.</translation>
    </message>
    <message>
        <location filename="../src/mirall/csyncthread.cpp" line="154"/>
        <source>CSync unspecified error.</source>
        <translation>Erreur CSync inconnue.</translation>
    </message>
    <message>
        <location filename="../src/mirall/csyncthread.cpp" line="157"/>
        <source>An internal error number %1 happend.</source>
        <translation>Une erreur interne numéro %1 est survenue.</translation>
    </message>
    <message>
        <location filename="../src/mirall/csyncthread.cpp" line="161"/>
        <source>&lt;br/&gt;Backend Message: </source>
        <translation>&lt;br/&gt;Message sous-jacent :</translation>
    </message>
    <message>
<<<<<<< HEAD
        <source>CSync Update failed.</source>
        <translation type="unfinished"/>
    </message>
    <message>
        <source>The local filesystem has directories which are write protected.
That prevents ownCloud from successful syncing.
Please make sure that all directories are writeable.</source>
        <translation type="unfinished"/>
    </message>
    <message>
=======
>>>>>>> 9d01f807
        <location filename="../src/mirall/csyncthread.cpp" line="81"/>
        <source>&lt;p&gt;The %1 plugin for csync could not be loaded.&lt;br/&gt;Please verify the installation!&lt;/p&gt;</source>
        <translation>&lt;p&gt;Le plugin %1 pour csync n&apos;a pas pu être chargé.&lt;br/&gt;Merci de vérifier votre installation !&lt;/p&gt;</translation>
    </message>
</context>
<context>
    <name>Mirall::ConnectionValidator</name>
    <message>
        <location filename="../src/mirall/connectionvalidator.cpp" line="79"/>
        <source>&lt;p&gt;The configured server for this client is too old.&lt;/p&gt;&lt;p&gt;Please update to the latest server and restart the client.&lt;/p&gt;</source>
        <translation>&lt;p&gt; Le serveur configure pour ce client est trop ancien. S&apos;l Vous plait veuillez actualiser le serveur plus recent et redemarrer client. </translation>
    </message>
    <message>
        <location filename="../src/mirall/connectionvalidator.cpp" line="113"/>
        <source>Too many attempts to get a valid password.</source>
        <translation>Trop de tentatives pour avoir un mot de passe valide. </translation>
    </message>
    <message>
        <location filename="../src/mirall/connectionvalidator.cpp" line="129"/>
        <source>Error: Could not retrieve the password!</source>
        <translation>Erreur : Impossible de récupérer le mot de passe !</translation>
    </message>
<<<<<<< HEAD
</context>
<context>
    <name>Mirall::ConnectionValidator</name>
    <message>
        <location filename="../src/mirall/connectionvalidator.cpp" line="79"/>
        <source>&lt;p&gt;The configured server for this client is too old.&lt;/p&gt;&lt;p&gt;Please update to the latest server and restart the client.&lt;/p&gt;</source>
        <translation>&lt;p&gt; Le serveur configure pour ce client est trop ancien. S&apos;l Vous plait veuillez actualiser le serveur plus recent et redemarrer client. </translation>
    </message>
    <message>
        <location filename="../src/mirall/connectionvalidator.cpp" line="113"/>
        <source>Too many attempts to get a valid password.</source>
        <translation>Trop de tentatives pour avoir un mot de passe valide. </translation>
    </message>
    <message>
        <location filename="../src/mirall/connectionvalidator.cpp" line="129"/>
        <source>Error: Could not retrieve the password!</source>
        <translation>Erreur : Impossible de récupérer le mot de passe !</translation>
    </message>
    <message>
        <location filename="../src/mirall/connectionvalidator.cpp" line="132"/>
        <source>Password dialog was canceled!</source>
        <translation>La fenêtre de saisie du mot de passe a été fermée !</translation>
    </message>
</context>
<context>
    <name>Mirall::CreateAnOwncloudPage</name>
    <message>
        <source>mydomain.org</source>
        <translation type="unfinished"/>
=======
    <message>
        <location filename="../src/mirall/connectionvalidator.cpp" line="132"/>
        <source>Password dialog was canceled!</source>
        <translation>La fenêtre de saisie du mot de passe a été fermée !</translation>
>>>>>>> 9d01f807
    </message>
</context>
<context>
    <name>Mirall::CredentialStore</name>
    <message>
        <location filename="../src/mirall/credentialstore.cpp" line="234"/>
        <source>No password entry found in keychain. Please reconfigure.</source>
        <translation>Aucun mot de passe n&apos;a été trouvé dans le porte-clés. Veuillez vérifier la configuration.</translation>
    </message>
</context>
<context>
    <name>Mirall::FileItemDialog</name>
    <message>
        <location filename="../src/mirall/fileitemdialog.cpp" line="42"/>
        <source>Files</source>
        <translation>Fichiers</translation>
    </message>
    <message>
        <location filename="../src/mirall/fileitemdialog.cpp" line="43"/>
        <source>File Count</source>
        <translation>Nombre de fichiers</translation>
    </message>
    <message>
        <location filename="../src/mirall/fileitemdialog.cpp" line="52"/>
        <source>Copy</source>
        <translation>Copier</translation>
    </message>
    <message>
        <location filename="../src/mirall/fileitemdialog.cpp" line="55"/>
        <source>Sync Protocol</source>
        <translation>Protocole de Synchronisation</translation>
    </message>
    <message>
        <location filename="../src/mirall/fileitemdialog.cpp" line="66"/>
        <source>Undefined Folder State</source>
        <translation>État du dossier indéfini</translation>
    </message>
    <message>
        <location filename="../src/mirall/fileitemdialog.cpp" line="69"/>
        <source>The folder waits to start syncing.</source>
        <translation>Le dossier est en attente de synchronisation</translation>
    </message>
    <message>
        <location filename="../src/mirall/fileitemdialog.cpp" line="72"/>
        <source>Determining which files to sync.</source>
        <translation>Identification des fichiers à synchroniser.</translation>
    </message>
    <message>
        <location filename="../src/mirall/fileitemdialog.cpp" line="75"/>
        <source>Server is currently not available.</source>
        <translation>Le serveur est indisponible pour le moment.</translation>
    </message>
    <message>
        <location filename="../src/mirall/fileitemdialog.cpp" line="78"/>
        <source>Sync is running.</source>
        <translation>La synchronisation est en cours.</translation>
    </message>
    <message>
        <location filename="../src/mirall/fileitemdialog.cpp" line="81"/>
        <source>Last Sync was successful.</source>
        <translation>La dernière synchronisation s&apos;est effectuée avec succès.</translation>
    </message>
    <message>
        <location filename="../src/mirall/fileitemdialog.cpp" line="84"/>
        <source>Syncing Error.</source>
        <translation>Erreur de synchronisation.</translation>
    </message>
    <message>
        <location filename="../src/mirall/fileitemdialog.cpp" line="87"/>
        <source>Setup Error.</source>
        <translation>Erreur de configuration.</translation>
    </message>
    <message>
        <location filename="../src/mirall/fileitemdialog.cpp" line="90"/>
        <source>Undefined Error State.</source>
        <translation>Erreur de type inconnu.</translation>
    </message>
    <message>
        <location filename="../src/mirall/fileitemdialog.cpp" line="158"/>
        <source>Copied to clipboard</source>
        <translation>Copié dans le presse-papiers</translation>
    </message>
    <message>
        <location filename="../src/mirall/fileitemdialog.cpp" line="158"/>
        <source>The sync protocol has been copied to the clipboard.</source>
        <translation>Le protocole choisi pour la synchronisation a été copié dans le presse-papiers.</translation>
    </message>
    <message>
        <location filename="../src/mirall/fileitemdialog.cpp" line="231"/>
        <source>Uploaded</source>
        <translation>Importé</translation>
    </message>
    <message>
        <location filename="../src/mirall/fileitemdialog.cpp" line="232"/>
        <source>Downloaded</source>
        <translation>Téléchargé</translation>
    </message>
    <message>
        <location filename="../src/mirall/fileitemdialog.cpp" line="175"/>
        <source>Synced Files</source>
        <translation>Fichiers synchronisés</translation>
    </message>
    <message numerus="yes">
        <location filename="../src/mirall/fileitemdialog.cpp" line="127"/>
        <source>%1 (last finished %n sec. ago)</source>
<<<<<<< HEAD
        <translation type="unfinished"><numerusform></numerusform><numerusform></numerusform></translation>
=======
        <translation><numerusform>%1 (achevé il y a %n sec.)</numerusform><numerusform>%1 (achevé il y a %n sec.)</numerusform></translation>
>>>>>>> 9d01f807
    </message>
    <message numerus="yes">
        <location filename="../src/mirall/fileitemdialog.cpp" line="129"/>
        <source>%1 (last finished %n min. ago)</source>
<<<<<<< HEAD
        <translation type="unfinished"><numerusform></numerusform><numerusform></numerusform></translation>
=======
        <translation><numerusform>%1 (achevé il y a %n min.)</numerusform><numerusform>%1 (achevé il y a %n min.)</numerusform></translation>
>>>>>>> 9d01f807
    </message>
    <message>
        <location filename="../src/mirall/fileitemdialog.cpp" line="181"/>
        <source>New Files</source>
        <translation>Nouveaux fichiers</translation>
    </message>
    <message>
        <location filename="../src/mirall/fileitemdialog.cpp" line="187"/>
        <source>Deleted Files</source>
        <translation>Fichiers effacés</translation>
    </message>
    <message>
        <location filename="../src/mirall/fileitemdialog.cpp" line="193"/>
        <source>Renamed Files</source>
        <translation>Fichiers renommés</translation>
    </message>
    <message>
        <location filename="../src/mirall/fileitemdialog.cpp" line="199"/>
        <source>Ignored Files</source>
        <translation>Fichiers ignorés</translation>
    </message>
    <message>
        <location filename="../src/mirall/fileitemdialog.cpp" line="205"/>
        <source>Errors</source>
        <translation>Erreurs</translation>
    </message>
    <message>
        <location filename="../src/mirall/fileitemdialog.cpp" line="211"/>
        <source>Conflicts</source>
        <translation>Conflits</translation>
    </message>
</context>
<context>
    <name>Mirall::Folder</name>
    <message>
        <location filename="../src/mirall/folder.cpp" line="98"/>
        <source>Local folder %1 does not exist.</source>
        <translation>Le dossier local %1 n&apos;existe pas.</translation>
    </message>
    <message>
        <location filename="../src/mirall/folder.cpp" line="101"/>
        <source>%1 should be a directory but is not.</source>
        <translation>%1 doit être un répertoire, mais ce n&apos;en ai pas un.</translation>
    </message>
    <message>
        <location filename="../src/mirall/folder.cpp" line="104"/>
        <source>%1 is not readable.</source>
        <translation>%1 ne peut pas être lu.</translation>
    </message>
</context>
<context>
    <name>Mirall::FolderMan</name>
    <message>
        <location filename="../src/mirall/folderman.cpp" line="135"/>
        <source>Could not reset folder state</source>
<<<<<<< HEAD
        <translation>Ne peut remettre à zéro l&apos;état du dossier</translation>
=======
        <translation>Impossible de réinitialiser l&apos;état du dossier</translation>
>>>>>>> 9d01f807
    </message>
    <message>
        <location filename="../src/mirall/folderman.cpp" line="136"/>
        <source>An old sync journal &apos;%1&apos; was found, but could not be removed. Please make sure that no application is currently using it.</source>
        <translation>Une synchronisation antérieure du journal de %1 a été trouvée, mais ne peut être supprimée. Veuillez vous assurer qu’aucune application n&apos;est utilisée en ce moment.</translation>
    </message>
</context>
<context>
    <name>Mirall::FolderViewDelegate</name>
    <message>
        <location filename="../src/mirall/statusdialog.cpp" line="176"/>
        <source>Remote path: %1</source>
        <translation>Chemin distant: %1</translation>
    </message>
</context>
<context>
    <name>Mirall::FolderWizard</name>
    <message>
        <location filename="../src/mirall/folderwizard.cpp" line="345"/>
        <source>%1 Folder Wizard</source>
        <translation>Assistant de configuration pour le dossier %1</translation>
    </message>
</context>
<context>
    <name>Mirall::FolderWizardSourcePage</name>
    <message>
        <location filename="../src/mirall/folderwizard.cpp" line="75"/>
        <source>No local directory selected!</source>
        <translation>Aucun dossier local sélectionné!</translation>
    </message>
    <message>
        <location filename="../src/mirall/folderwizard.cpp" line="98"/>
        <source>The local path %1 is already an upload folder.&lt;br/&gt;Please pick another one!</source>
        <translation>Le chemin local %1 est déjà un dossier d&apos;envoi.&lt;br/&gt;Veuillez en choisir un autre !</translation>
    </message>
    <message>
        <location filename="../src/mirall/folderwizard.cpp" line="103"/>
        <source>An already configured folder is contained in the current entry.</source>
        <translation>L&apos;entrée sélectionnée contient déjà un dossier configuré.</translation>
    </message>
    <message>
        <location filename="../src/mirall/folderwizard.cpp" line="108"/>
        <source>An already configured folder contains the currently entered directory.</source>
        <translation>Un dossier déjà configuré contient le répertoire courant.</translation>
    </message>
    <message>
        <location filename="../src/mirall/folderwizard.cpp" line="118"/>
        <source>The alias can not be empty. Please provide a descriptive alias word.</source>
        <translation>L&apos;alias ne peut pas être vide. Veuillez fournir un nom d&apos;alias explicite.</translation>
    </message>
    <message>
        <location filename="../src/mirall/folderwizard.cpp" line="129"/>
        <source>&lt;br/&gt;The alias &lt;i&gt;%1&lt;/i&gt; is already in use. Please pick another alias.</source>
        <translation>&lt;br/&gt;L&apos;alias &lt;i&gt;%1&lt;/i&gt; est déjà utilisé. Veuillez en choisir un autre.</translation>
    </message>
    <message>
        <location filename="../src/mirall/folderwizard.cpp" line="150"/>
        <source>Select the source folder</source>
        <translation>Sélectionnez le dossier source</translation>
    </message>
</context>
<context>
    <name>Mirall::FolderWizardTargetPage</name>
    <message>
<<<<<<< HEAD
        <source>The folder is not available on your ownCloud.&lt;br/&gt;Click to let mirall create it.</source>
        <translation type="unfinished"/>
    </message>
    <message>
        <source>Folder on ownCloud was successfully created.</source>
        <translation type="unfinished"/>
    </message>
    <message>
        <source>Failed to create the folder on ownCloud.&lt;br/&gt;Please check manually.</source>
        <translation type="unfinished"/>
    </message>
    <message>
=======
>>>>>>> 9d01f807
        <location filename="../src/mirall/folderwizard.cpp" line="209"/>
        <source>The folder is not available on your %1.&lt;br/&gt;Click to create it.</source>
        <translation>Ce dossier n&apos;est pas disponible sur votre %1 .&lt;br/&gt;Cliquez pour le créer.</translation>
    </message>
    <message>
        <location filename="../src/mirall/folderwizard.cpp" line="234"/>
        <source>Folder was successfully created on %1.</source>
        <translation>Le dossier a été créé sur %1</translation>
    </message>
    <message>
        <location filename="../src/mirall/folderwizard.cpp" line="237"/>
        <source>Failed to create the folder on %1.&lt;br/&gt;Please check manually.</source>
        <translation>Echec de la création du dossier sur %1 .&lt;br/&gt;Veuillez vérifier manuellement.</translation>
    </message>
    <message>
        <location filename="../src/mirall/folderwizard.cpp" line="249"/>
        <source>If you sync the root folder, you can &lt;b&gt;not&lt;/b&gt; configure another sync directory.</source>
        <translation>Si vous synchronisez le répertoire racine, vous &lt;b&gt;ne pouvez pas&lt;/b&gt; configurer la synchronisation d&apos;un autre répertoire.</translation>
    </message>
    <message>
<<<<<<< HEAD
        <source>Better do not use the remote root directory.&lt;br/&gt;If you do, you can &lt;b&gt;not&lt;/b&gt; mirror another local folder.</source>
        <translation type="unfinished"/>
    </message>
    <message>
=======
>>>>>>> 9d01f807
        <location filename="../src/mirall/folderwizard.cpp" line="309"/>
        <source>%1 could not be reached:&lt;br/&gt;&lt;tt&gt;%2&lt;/tt&gt;</source>
        <translation>%1 ne peut être joint :&lt;br/&gt;&lt;tt&gt;%2&lt;/tt&gt;
</translation>
    </message>
<<<<<<< HEAD
    <message>
        <source>to your &lt;a href=&quot;%1&quot;&gt;ownCloud&lt;/a&gt; (version %2)</source>
        <translation type="unfinished"/>
    </message>
    <message>
        <source>no configured ownCloud found!</source>
        <translation type="unfinished"/>
    </message>
    <message>
        <source>Your ownCloud could not be reached:&lt;br/&gt;&lt;tt&gt;%1&lt;/tt&gt;</source>
        <translation type="unfinished"/>
    </message>
    <message>
        <source>Select the target folder</source>
        <translation type="unfinished"/>
    </message>
=======
>>>>>>> 9d01f807
</context>
<context>
    <name>Mirall::LogBrowser</name>
    <message>
        <location filename="../src/mirall/logbrowser.cpp" line="62"/>
        <source>Log Output</source>
        <translation>Consigner la sortie dans des fichiers de log</translation>
    </message>
    <message>
        <location filename="../src/mirall/logbrowser.cpp" line="74"/>
        <source>&amp;Search: </source>
        <translation>&amp;Recherche :</translation>
    </message>
    <message>
        <location filename="../src/mirall/logbrowser.cpp" line="82"/>
        <source>&amp;Find</source>
        <translation>&amp;Chercher</translation>
    </message>
    <message>
        <location filename="../src/mirall/logbrowser.cpp" line="100"/>
        <source>Clear</source>
        <translation>Effacer</translation>
    </message>
    <message>
        <location filename="../src/mirall/logbrowser.cpp" line="101"/>
        <source>Clear the log display.</source>
        <translation>Effacer la fenêtre de logs.</translation>
    </message>
    <message>
        <location filename="../src/mirall/logbrowser.cpp" line="107"/>
        <source>S&amp;ave</source>
        <translation>S&amp;auvegarder</translation>
    </message>
    <message>
        <location filename="../src/mirall/logbrowser.cpp" line="108"/>
        <source>Save the log file to a file on disk for debugging.</source>
        <translation>Enregistrer le fichier de log sur le disque à des fins de débogage.</translation>
    </message>
    <message>
        <location filename="../src/mirall/logbrowser.cpp" line="146"/>
        <location filename="../src/mirall/logbrowser.cpp" line="202"/>
        <source>Error</source>
        <translation>Erreur</translation>
    </message>
    <message>
        <location filename="../src/mirall/logbrowser.cpp" line="147"/>
        <source>&lt;nobr&gt;File &apos;%1&apos;&lt;br/&gt;cannot be opened for writing.&lt;br/&gt;&lt;br/&gt;The log output can &lt;b&gt;not&lt;/b&gt; be saved!&lt;/nobr&gt;</source>
        <translation>&lt;nobr&gt;Le fichier &apos;%1&apos;&lt;br/&gt;ne peut être ouvert en écriture.&lt;br/&gt;&lt;br/&gt;La sortie &lt;b&gt;ne peut pas&lt;/b&gt; être consignée dans un fichier de log !&lt;/nobr&gt;</translation>
    </message>
    <message>
        <location filename="../src/mirall/logbrowser.cpp" line="192"/>
        <source>Save log file</source>
        <translation>Sauvegarder le fichier de log</translation>
    </message>
    <message>
        <location filename="../src/mirall/logbrowser.cpp" line="202"/>
        <source>Could not write to log file </source>
        <translation>Impossible d&apos;écrire dans le fichier de log</translation>
    </message>
</context>
<context>
    <name>Mirall::OwncloudSetupPage</name>
    <message>
        <location filename="../src/mirall/owncloudwizard.cpp" line="56"/>
        <source>&lt;font color=&quot;%1&quot; size=&quot;5&quot;&gt;Connect to %2&lt;/font&gt;</source>
        <translation>&lt;font color=&quot;%1&quot; size=&quot;5&quot;&gt;Connexion à %2&lt;/font&gt;</translation>
    </message>
    <message>
        <location filename="../src/mirall/owncloudwizard.cpp" line="58"/>
        <source>&lt;font color=&quot;%1&quot;&gt;Enter user credentials&lt;/font&gt;</source>
        <translation>&lt;font color=&quot;%1&quot;&gt;Veuillez saisir vos identifiants utilisateur</translation>
    </message>
    <message>
<<<<<<< HEAD
        <source>ftp.mydomain.org</source>
        <translation type="unfinished"/>
=======
        <location filename="../src/mirall/owncloudwizard.cpp" line="170"/>
        <source>This url is secure. You can use it.</source>
        <translation>Cette URL est sécurisée. Vous pouvez l&apos;utiliser.</translation>
>>>>>>> 9d01f807
    </message>
    <message>
        <location filename="../src/mirall/owncloudwizard.cpp" line="175"/>
        <source>This url is NOT secure. You should not use it.</source>
        <translation>Cette URL n&apos;est PAS sécurisée. Vous ne devriez pas l&apos;utiliser.</translation>
    </message>
    <message>
        <location filename="../src/mirall/owncloudwizard.cpp" line="259"/>
        <source>Change the Password for your configured account.</source>
        <translation>Changer le mot de passe de votre compte configuré</translation>
    </message>
    <message>
        <location filename="../src/mirall/owncloudwizard.cpp" line="265"/>
        <source>Your entire account will be synced to the local folder &apos;%1&apos;.</source>
        <translation>La totalité de votre compte va être synchronisée vers le dossier local &apos;%1&apos;.</translation>
    </message>
    <message>
        <location filename="../src/mirall/owncloudwizard.cpp" line="268"/>
        <source>%1 folder &apos;%2&apos; is synced to local folder &apos;%3&apos;</source>
        <translation>%1 dossier % 2 est intégralement synchronisé au répertoire local %3</translation>
    </message>
    <message>
<<<<<<< HEAD
        <location filename="../src/mirall/owncloudwizard.cpp" line="56"/>
        <source>&lt;font color=&quot;%1&quot; size=&quot;5&quot;&gt;Connect to %2&lt;/font&gt;</source>
        <translation>&lt;font color=&quot;%1&quot; size=&quot;5&quot;&gt;Connexion à %2&lt;/font&gt;</translation>
    </message>
    <message>
        <location filename="../src/mirall/owncloudwizard.cpp" line="58"/>
        <source>&lt;font color=&quot;%1&quot;&gt;Enter user credentials&lt;/font&gt;</source>
        <translation>&lt;font color=&quot;%1&quot;&gt;Veuillez saisir vos identifiants utilisateur</translation>
    </message>
    <message>
        <location filename="../src/mirall/owncloudwizard.cpp" line="170"/>
        <source>This url is secure. You can use it.</source>
        <translation>Cette URL est sécurisée. Vous pouvez l&apos;utiliser.</translation>
    </message>
    <message>
        <location filename="../src/mirall/owncloudwizard.cpp" line="175"/>
        <source>This url is NOT secure. You should not use it.</source>
        <translation>Cette URL n&apos;est PAS sécurisée. Vous ne devriez pas l&apos;utiliser.</translation>
    </message>
    <message>
        <location filename="../src/mirall/owncloudwizard.cpp" line="259"/>
        <source>Change the Password for your configured account.</source>
        <translation>Changer le mot de passe de votre compte configuré</translation>
    </message>
    <message>
        <location filename="../src/mirall/owncloudwizard.cpp" line="265"/>
        <source>Your entire account will be synced to the local folder &apos;%1&apos;.</source>
        <translation>La totalité de votre compte va être synchronisée vers le dossier local &apos;%1&apos;.</translation>
    </message>
    <message>
        <location filename="../src/mirall/owncloudwizard.cpp" line="268"/>
        <source>%1 folder &apos;%2&apos; is synced to local folder &apos;%3&apos;</source>
        <translation>%1 dossier % 2 est intégralement synchronisé au répertoire local %3</translation>
    </message>
    <message>
        <location filename="../src/mirall/owncloudwizard.cpp" line="274"/>
        <source>&lt;p&gt;&lt;small&gt;&lt;strong&gt;Warning:&lt;/strong&gt; You currently have multiple folders configured. If you continue with the current settings, the folder configurations will be discarded and a single root folder sync will be created!&lt;/small&gt;&lt;/p&gt;</source>
        <translation>Attention : Vous avez de multiples dossiers configurés. Si vous continué avec les paramètres courants, le dossier de configurations sera annulé et seule la racine des dossiers synchronisés sera créée ! </translation>
    </message>
    <message>
        <location filename="../src/mirall/owncloudwizard.cpp" line="282"/>
        <source>&lt;p&gt;&lt;small&gt;&lt;strong&gt;Warning:&lt;/strong&gt; The local directory is not empty. Pick a resolution in the advanced settings!&lt;/small&gt;&lt;/p&gt;</source>
        <translation>Attention : le dossier local est vide. Choisissez une résolution dans les paramètres avancés !</translation>
    </message>
    <message>
        <location filename="../src/mirall/owncloudwizard.cpp" line="384"/>
        <source>Local Sync Folder</source>
        <translation>Dossier de synchronisation local</translation>
    </message>
    <message>
        <location filename="../src/mirall/owncloudwizard.cpp" line="408"/>
        <source>&lt;font color=&quot;%1&quot;&gt;Change your user credentials&lt;/font&gt;</source>
        <translation>&lt;font color=&quot;%1&quot;&gt;Veuillez saisir vos identifiants de connexion&lt;/font&gt;</translation>
=======
        <location filename="../src/mirall/owncloudwizard.cpp" line="274"/>
        <source>&lt;p&gt;&lt;small&gt;&lt;strong&gt;Warning:&lt;/strong&gt; You currently have multiple folders configured. If you continue with the current settings, the folder configurations will be discarded and a single root folder sync will be created!&lt;/small&gt;&lt;/p&gt;</source>
        <translation>Attention : Vous avez de multiples dossiers configurés. Si vous continué avec les paramètres courants, le dossier de configurations sera annulé et seule la racine des dossiers synchronisés sera créée ! </translation>
>>>>>>> 9d01f807
    </message>
    <message>
<<<<<<< HEAD
        <location filename="../src/mirall/owncloudsetupwizard.cpp" line="47"/>
        <source>%1 Connection Wizard</source>
        <translation>%1 Assistant de Connexion</translation>
=======
        <location filename="../src/mirall/owncloudwizard.cpp" line="282"/>
        <source>&lt;p&gt;&lt;small&gt;&lt;strong&gt;Warning:&lt;/strong&gt; The local directory is not empty. Pick a resolution in the advanced settings!&lt;/small&gt;&lt;/p&gt;</source>
        <translation>Attention : le dossier local est vide. Choisissez une résolution dans les paramètres avancés !</translation>
>>>>>>> 9d01f807
    </message>
    <message>
        <location filename="../src/mirall/owncloudwizard.cpp" line="384"/>
        <source>Local Sync Folder</source>
        <translation>Dossier de synchronisation local</translation>
    </message>
    <message>
        <location filename="../src/mirall/owncloudwizard.cpp" line="408"/>
        <source>&lt;font color=&quot;%1&quot;&gt;Change your user credentials&lt;/font&gt;</source>
        <translation>&lt;font color=&quot;%1&quot;&gt;Veuillez saisir vos identifiants de connexion&lt;/font&gt;</translation>
    </message>
</context>
<context>
    <name>Mirall::OwncloudSetupWizard</name>
    <message>
        <location filename="../src/mirall/owncloudsetupwizard.cpp" line="47"/>
        <source>%1 Connection Wizard</source>
        <translation>%1 Assistant de Connexion</translation>
    </message>
    <message>
        <location filename="../src/mirall/owncloudsetupwizard.cpp" line="186"/>
        <source>Trying to connect to %1 at %2...</source>
        <translation>Tentative de connexion de %1 à %2 ...</translation>
    </message>
    <message>
        <location filename="../src/mirall/owncloudsetupwizard.cpp" line="266"/>
        <source>&lt;font color=&quot;green&quot;&gt;Successfully connected to %1: %2 version %3 (%4)&lt;/font&gt;&lt;br/&gt;&lt;br/&gt;</source>
        <translation>&lt;font color=&quot;green&quot;&gt;Connecté avec succès à %1: %2 version %3 (%4)&lt;/font&gt;&lt;br/&gt;&lt;br/&gt;</translation>
    </message>
    <message>
<<<<<<< HEAD
        <source>Error: &lt;tt&gt;%1&lt;/tt&gt;</source>
        <translation type="unfinished"/>
    </message>
    <message>
        <source>Starting script owncloud-admin...</source>
        <translation type="unfinished"/>
=======
        <location filename="../src/mirall/owncloudsetupwizard.cpp" line="142"/>
        <source>Folder rename failed</source>
        <translation>Echec du renommage du dossier</translation>
    </message>
    <message>
        <location filename="../src/mirall/owncloudsetupwizard.cpp" line="143"/>
        <source>Can&apos;t remove and back up the folder because the folder or a file in it is open in another program.Please close the folder or file and hit retry or cancel the setup.</source>
        <translation>Ne peut supprimer et sauvegarder le dossier parce que le dossier ou le fichier concerné est ouvert dans un autre programme. Veuillez fermer le dossier ou le fichier et taper ré-essayer ou annuler l&apos;installation.</translation>
    </message>
    <message>
        <location filename="../src/mirall/owncloudsetupwizard.cpp" line="283"/>
        <source>Failed to connect to %1:&lt;br/&gt;%2</source>
        <translation>Échec de la connexion à %1 :&lt;br/&gt;%2</translation>
>>>>>>> 9d01f807
    </message>
    <message>
        <location filename="../src/mirall/owncloudsetupwizard.cpp" line="316"/>
        <source>Could not create local folder %1</source>
        <translation>Impossible de créer le répertoire local %1</translation>
    </message>
    <message>
        <location filename="../src/mirall/owncloudsetupwizard.cpp" line="351"/>
        <source>The given credentials do not authenticate.</source>
        <translation>Les informations saisies ne permettent pas l&apos;authentification.</translation>
    </message>
    <message>
<<<<<<< HEAD
        <source>The owncloud admin script can not be found.
Setup can not be done.</source>
        <translation type="unfinished"/>
    </message>
    <message>
        <location filename="../src/mirall/owncloudsetupwizard.cpp" line="142"/>
        <source>Folder rename failed</source>
        <translation>Echec du renommage du dossier</translation>
    </message>
    <message>
        <location filename="../src/mirall/owncloudsetupwizard.cpp" line="143"/>
        <source>Can&apos;t remove and back up the folder because the folder or a file in it is open in another program.Please close the folder or file and hit retry or cancel the setup.</source>
        <translation>Ne peut supprimer et sauvegarder le dossier parce que le dossier ou le fichier concerné est ouvert dans un autre programme. Veuillez fermer le dossier ou le fichier et taper ré-essayer ou annuler l&apos;installation.</translation>
    </message>
    <message>
        <location filename="../src/mirall/owncloudsetupwizard.cpp" line="283"/>
        <source>Failed to connect to %1:&lt;br/&gt;%2</source>
        <translation>Échec de la connexion à %1 :&lt;br/&gt;%2</translation>
    </message>
    <message>
        <location filename="../src/mirall/owncloudsetupwizard.cpp" line="316"/>
        <source>Could not create local folder %1</source>
        <translation>Impossible de créer le répertoire local %1</translation>
    </message>
    <message>
        <location filename="../src/mirall/owncloudsetupwizard.cpp" line="351"/>
        <source>The given credentials do not authenticate.</source>
        <translation>Les informations saisies ne permettent pas l&apos;authentification.</translation>
    </message>
    <message>
        <location filename="../src/mirall/owncloudsetupwizard.cpp" line="356"/>
        <source>Username or password is wrong!</source>
        <translation>Mauvais nom d&apos;utilisateur ou mot de passe !</translation>
    </message>
    <message>
        <location filename="../src/mirall/owncloudsetupwizard.cpp" line="361"/>
        <source>The remote folder could not be accessed!</source>
        <translation>Impossible d&apos;accéder au répertoire distant !</translation>
    </message>
    <message>
        <location filename="../src/mirall/owncloudsetupwizard.cpp" line="367"/>
        <source>Error: %1</source>
        <translation>Erreur : %1</translation>
    </message>
    <message>
        <location filename="../src/mirall/owncloudsetupwizard.cpp" line="384"/>
        <source>creating folder on ownCloud: %1</source>
        <translation>création d&apos;un répertoire sur ownCloud : %1</translation>
    </message>
    <message>
=======
        <location filename="../src/mirall/owncloudsetupwizard.cpp" line="356"/>
        <source>Username or password is wrong!</source>
        <translation>Mauvais nom d&apos;utilisateur ou mot de passe !</translation>
    </message>
    <message>
        <location filename="../src/mirall/owncloudsetupwizard.cpp" line="361"/>
        <source>The remote folder could not be accessed!</source>
        <translation>Impossible d&apos;accéder au répertoire distant !</translation>
    </message>
    <message>
        <location filename="../src/mirall/owncloudsetupwizard.cpp" line="367"/>
        <source>Error: %1</source>
        <translation>Erreur : %1</translation>
    </message>
    <message>
        <location filename="../src/mirall/owncloudsetupwizard.cpp" line="384"/>
        <source>creating folder on ownCloud: %1</source>
        <translation>création d&apos;un répertoire sur ownCloud : %1</translation>
    </message>
    <message>
>>>>>>> 9d01f807
        <location filename="../src/mirall/owncloudsetupwizard.cpp" line="402"/>
        <source>Remote folder %1 created successfully.</source>
        <translation>Le dossier distant %1 a été créé avec succès.</translation>
    </message>
    <message>
        <location filename="../src/mirall/owncloudsetupwizard.cpp" line="404"/>
        <source>The remote folder %1 already exists. Connecting it for syncing.</source>
        <translation>Le dossier distant %1 existe déjà. Veuillez vous y connecter pour la synchronisation.</translation>
    </message>
    <message>
        <location filename="../src/mirall/owncloudsetupwizard.cpp" line="406"/>
        <location filename="../src/mirall/owncloudsetupwizard.cpp" line="408"/>
        <source>The folder creation resulted in HTTP error code %1</source>
        <translation>La création du dossier a généré le code d&apos;erreur HTTP %1</translation>
    </message>
    <message>
        <location filename="../src/mirall/owncloudsetupwizard.cpp" line="410"/>
        <source>The remote folder creation failed because the provided credentials are wrong!&lt;br/&gt;Please go back and check your credentials.&lt;/p&gt;</source>
        <translation>La création du répertoire distant a échoué car les identifiants de connexion sont erronés !&lt;br/&gt;Veuillez revenir en arrière et vérifier ces derniers.&lt;/p&gt;</translation>
    </message>
    <message>
        <location filename="../src/mirall/owncloudsetupwizard.cpp" line="435"/>
        <source>A sync connection from %1 to remote directory %2 was set up.</source>
        <translation>Une synchronisation entre le dossier local %1 et le dossier distant %2 a été configurée.</translation>
    </message>
    <message>
        <location filename="../src/mirall/owncloudsetupwizard.cpp" line="440"/>
        <source>Successfully connected to %1!</source>
        <translation>Connecté avec succès à %1!</translation>
    </message>
    <message>
        <location filename="../src/mirall/owncloudsetupwizard.cpp" line="445"/>
        <source>Connection to %1 could not be established. Please check again.</source>
        <translation>La connexion à %1 n&apos;a pu être établie. Essayez encore svp.</translation>
    </message>
    <message>
<<<<<<< HEAD
        <source>Skipping automatic setup of sync folders as there are already sync folders.</source>
        <translation type="unfinished"/>
    </message>
    <message>
        <source>Checking local sync folder %1</source>
        <translation type="unfinished"/>
    </message>
    <message>
=======
>>>>>>> 9d01f807
        <location filename="../src/mirall/owncloudsetupwizard.cpp" line="305"/>
        <source>Local sync folder %1 already exists, setting it up for sync.&lt;br/&gt;&lt;br/&gt;</source>
        <translation>Le dossier de synchronisation local %1 existe déjà, configuration de la synchronisation.&lt;br/&gt;&lt;br/&gt;</translation>
    </message>
    <message>
        <location filename="../src/mirall/owncloudsetupwizard.cpp" line="307"/>
        <source>Creating local sync folder %1... </source>
        <translation>Création du dossier de synchronisation local %1 …</translation>
    </message>
    <message>
<<<<<<< HEAD
        <source>Creating local sync folder %1</source>
        <translation type="unfinished"/>
    </message>
    <message>
=======
>>>>>>> 9d01f807
        <location filename="../src/mirall/owncloudsetupwizard.cpp" line="311"/>
        <source>ok</source>
        <translation>ok</translation>
    </message>
    <message>
        <location filename="../src/mirall/owncloudsetupwizard.cpp" line="313"/>
        <source>failed.</source>
        <translation>échoué.</translation>
    </message>
    <message>
<<<<<<< HEAD
        <source>Start Creation of remote folder %1 failed.</source>
        <translation type="unfinished"/>
    </message>
    <message>
        <source>Remote folder %1 created sucessfully.</source>
        <translation type="unfinished"/>
    </message>
    <message>
=======
>>>>>>> 9d01f807
        <location filename="../src/mirall/owncloudsetupwizard.cpp" line="163"/>
        <source>&lt;font color=&quot;green&quot;&gt;&lt;b&gt;Local sync folder %1 successfully created!&lt;/b&gt;&lt;/font&gt;</source>
        <translation>&lt;font color=&quot;green&quot;&gt;&lt;b&gt;Dossier de synchronisation local %1 créé avec succès !&lt;/b&gt;&lt;/font&gt;</translation>
    </message>
    <message>
<<<<<<< HEAD
        <source>The remote folder %1 already exists. Automatic sync setup is skipped for security reasons. Please configure your sync folder manually.</source>
        <translation type="unfinished"/>
    </message>
    <message>
=======
>>>>>>> 9d01f807
        <location filename="../src/mirall/owncloudsetupwizard.cpp" line="413"/>
        <source>&lt;p&gt;&lt;font color=&quot;red&quot;&gt;Remote folder creation failed probably because the provided credentials are wrong.&lt;/font&gt;&lt;br/&gt;Please go back and check your credentials.&lt;/p&gt;</source>
        <translation>&lt;p&gt;&lt;font color=&quot;red&quot;&gt;La création du dossier distant a échoué probablement parce que les informations d&apos;identification fournies sont fausses.&lt;/font&gt;&lt;br/&gt;Veuillez revenir à l&apos;étape précédente et vérifier vos informations d&apos;identification.&lt;/p&gt;</translation>
    </message>
    <message>
        <location filename="../src/mirall/owncloudsetupwizard.cpp" line="418"/>
        <location filename="../src/mirall/owncloudsetupwizard.cpp" line="419"/>
        <source>Remote folder %1 creation failed with error &lt;tt&gt;%2&lt;/tt&gt;.</source>
        <translation>La création du dossier distant &quot;%1&quot; a échouée avec l&apos;erreur &lt;tt&gt;%2&lt;/tt&gt;</translation>
    </message>
</context>
<context>
    <name>Mirall::OwncloudWizard</name>
    <message>
        <location filename="../src/mirall/owncloudwizard.cpp" line="568"/>
        <source>Connect...</source>
        <translation>Connexion…</translation>
<<<<<<< HEAD
=======
    </message>
</context>
<context>
    <name>Mirall::OwncloudWizardResultPage</name>
    <message>
        <location filename="../src/mirall/owncloudwizard.cpp" line="421"/>
        <source>&lt;font color=&quot;%1&quot; size=&quot;5&quot;&gt;Everything set up!&lt;/font&gt;</source>
        <translation>&lt;font color=&quot;%1&quot; size=&quot;5&quot;&gt;Tout est en ordre !&lt;/font&gt;</translation>
    </message>
    <message>
        <location filename="../src/mirall/owncloudwizard.cpp" line="427"/>
        <location filename="../src/mirall/owncloudwizard.cpp" line="438"/>
        <source>Open %1</source>
        <translation>Ouvrir %1</translation>
>>>>>>> 9d01f807
    </message>
    <message>
        <location filename="../src/mirall/owncloudwizard.cpp" line="430"/>
        <source>Open Local Folder</source>
        <translation>Ouvrir le répertoire local</translation>
    </message>
    <message>
<<<<<<< HEAD
        <location filename="../src/mirall/owncloudwizard.cpp" line="421"/>
        <source>&lt;font color=&quot;%1&quot; size=&quot;5&quot;&gt;Everything set up!&lt;/font&gt;</source>
        <translation>&lt;font color=&quot;%1&quot; size=&quot;5&quot;&gt;Tout est en ordre !&lt;/font&gt;</translation>
    </message>
    <message>
        <location filename="../src/mirall/owncloudwizard.cpp" line="427"/>
        <location filename="../src/mirall/owncloudwizard.cpp" line="438"/>
        <source>Open %1</source>
        <translation>Ouvrir %1</translation>
    </message>
    <message>
        <location filename="../src/mirall/owncloudwizard.cpp" line="430"/>
        <source>Open Local Folder</source>
        <translation>Ouvrir le répertoire local</translation>
    </message>
    <message>
        <location filename="../src/mirall/owncloudwizard.cpp" line="465"/>
        <source>Your entire account is synced to the local folder &lt;i&gt;%1&lt;/i&gt;</source>
        <translation>Votre compte est synchronisé intégralement avec le répertoire local &lt;i&gt;%1&lt;/i&gt;</translation>
    </message>
    <message>
        <location filename="../src/mirall/owncloudwizard.cpp" line="468"/>
        <source>ownCloud folder &lt;i&gt;%1&lt;/i&gt; is synced to local folder &lt;i&gt;%2&lt;/i&gt;</source>
        <translation>Le dossier ownCloud &lt;i&gt;%1&lt;/i&gt; est synchronisé avec le répertoire local &lt;i&gt;%2&lt;/i&gt;</translation>
=======
        <location filename="../src/mirall/owncloudwizard.cpp" line="465"/>
        <source>Your entire account is synced to the local folder &lt;i&gt;%1&lt;/i&gt;</source>
        <translation>Votre compte est synchronisé intégralement avec le répertoire local &lt;i&gt;%1&lt;/i&gt;</translation>
>>>>>>> 9d01f807
    </message>
    <message>
<<<<<<< HEAD
        <source>http://owncloud.mydomain.org</source>
        <translation type="unfinished"/>
=======
        <location filename="../src/mirall/owncloudwizard.cpp" line="468"/>
        <source>ownCloud folder &lt;i&gt;%1&lt;/i&gt; is synced to local folder &lt;i&gt;%2&lt;/i&gt;</source>
        <translation>Le dossier ownCloud &lt;i&gt;%1&lt;/i&gt; est synchronisé avec le répertoire local &lt;i&gt;%2&lt;/i&gt;</translation>
>>>>>>> 9d01f807
    </message>
</context>
<context>
    <name>Mirall::ProxyDialog</name>
    <message>
        <location filename="../src/mirall/proxydialog.cpp" line="31"/>
        <source>Hostname of proxy server</source>
        <translation>Nom d&apos;hôte ou serveur mandataire</translation>
    </message>
    <message>
        <location filename="../src/mirall/proxydialog.cpp" line="32"/>
        <source>Username for proxy server</source>
        <translation>Nom d&apos;utilisateur pour le serveur mandataire</translation>
    </message>
    <message>
        <location filename="../src/mirall/proxydialog.cpp" line="33"/>
        <source>Password for proxy server</source>
        <translation>Mot de passe pour le serveur mandataire</translation>
    </message>
</context>
<context>
    <name>Mirall::ServerActionNotifier</name>
    <message>
        <location filename="../src/mirall/owncloudfolder.cpp" line="483"/>
        <source>New file available</source>
        <translation>Nouveau fichier disponible</translation>
    </message>
    <message>
        <location filename="../src/mirall/owncloudfolder.cpp" line="483"/>
        <source>&apos;%1&apos; has been synced to this machine.</source>
        <translation>&apos;%1&apos; a été synchronisé sur cette machine.</translation>
    </message>
    <message>
        <location filename="../src/mirall/owncloudfolder.cpp" line="485"/>
        <source>New files available</source>
        <translation>Nouveaux fichiers disponibles</translation>
    </message>
    <message numerus="yes">
        <location filename="../src/mirall/owncloudfolder.cpp" line="485"/>
        <source>&apos;%1&apos; and %n other file(s) have been synced to this machine.</source>
        <translation><numerusform>&apos;%1&apos; et %n autre(s) fichier(s) ont été synchronisés avec cette machine.</numerusform><numerusform>&apos;%1&apos; et %n autre(s) fichier(s) ont été synchronisés avec cette machine.</numerusform></translation>
    </message>
    <message>
        <location filename="../src/mirall/owncloudfolder.cpp" line="491"/>
        <source>File removed</source>
        <translation>Fichier supprimé</translation>
    </message>
    <message>
        <location filename="../src/mirall/owncloudfolder.cpp" line="491"/>
        <source>&apos;%1&apos; has been removed.</source>
        <translation>&apos;%1&apos; a été supprimé.</translation>
    </message>
    <message numerus="yes">
        <location filename="../src/mirall/owncloudfolder.cpp" line="493"/>
        <source>&apos;%1&apos; and %n other file(s) have been removed.</source>
        <translation><numerusform>&apos;%1&apos; et %n autre(s) fichier(s) ont été supprimés.</numerusform><numerusform>&apos;%1&apos; et %n autre(s) fichier(s) ont été supprimés.</numerusform></translation>
    </message>
    <message>
        <location filename="../src/mirall/owncloudfolder.cpp" line="493"/>
        <source>Files removed</source>
        <translation>Fichiers supprimés</translation>
    </message>
    <message>
        <location filename="../src/mirall/owncloudfolder.cpp" line="499"/>
        <source>&apos;%1&apos; has been updated.</source>
        <translation>&apos;%1&apos; a été mis à jour.</translation>
    </message>
    <message>
        <location filename="../src/mirall/owncloudfolder.cpp" line="499"/>
        <source>File updated</source>
        <translation>Fichier mis à jour</translation>
    </message>
    <message numerus="yes">
        <location filename="../src/mirall/owncloudfolder.cpp" line="501"/>
        <source>&apos;%1&apos; and %n other file(s) have been updated.</source>
        <translation><numerusform>&apos;%1&apos; et %n autre(s) fichiers(s) ont été mis à jour.</numerusform><numerusform>&apos;%1&apos; et %n autre(s) fichiers(s) ont été mis à jour.</numerusform></translation>
    </message>
    <message>
        <location filename="../src/mirall/owncloudfolder.cpp" line="501"/>
        <source>Files updated</source>
        <translation>Fichiers mis à jour</translation>
    </message>
</context>
<context>
    <name>Mirall::SslErrorDialog</name>
    <message>
        <location filename="../src/mirall/sslerrordialog.cpp" line="28"/>
        <source>SSL Connection</source>
        <translation>Connexion SSL</translation>
    </message>
    <message>
        <location filename="../src/mirall/sslerrordialog.cpp" line="97"/>
        <source>Warnings about current SSL Connection:</source>
        <translation>Avertissements sur la connexion SSL actuelle :</translation>
    </message>
    <message>
        <location filename="../src/mirall/sslerrordialog.cpp" line="133"/>
        <source>with Certificate %1</source>
        <translation>avec certificat %1</translation>
    </message>
    <message>
        <location filename="../src/mirall/sslerrordialog.cpp" line="141"/>
        <location filename="../src/mirall/sslerrordialog.cpp" line="142"/>
        <location filename="../src/mirall/sslerrordialog.cpp" line="143"/>
        <source>&amp;lt;not specified&amp;gt;</source>
        <translation>&amp;lt;non spécifié&amp;gt;</translation>
    </message>
    <message>
        <location filename="../src/mirall/sslerrordialog.cpp" line="144"/>
        <location filename="../src/mirall/sslerrordialog.cpp" line="166"/>
        <source>Organization: %1</source>
        <translation>Organisation : %1</translation>
    </message>
    <message>
        <location filename="../src/mirall/sslerrordialog.cpp" line="145"/>
        <location filename="../src/mirall/sslerrordialog.cpp" line="167"/>
        <source>Unit: %1</source>
        <translation>Unité : %1</translation>
    </message>
    <message>
        <location filename="../src/mirall/sslerrordialog.cpp" line="146"/>
        <location filename="../src/mirall/sslerrordialog.cpp" line="168"/>
        <source>Country: %1</source>
        <translation>Pays : %1</translation>
    </message>
    <message>
        <location filename="../src/mirall/sslerrordialog.cpp" line="155"/>
        <source>Fingerprint (MD5): &lt;tt&gt;%1&lt;/tt&gt;</source>
        <translation>Empreinte (MD5) : &lt;tt&gt;%1&lt;/tt&gt;</translation>
    </message>
    <message>
        <location filename="../src/mirall/sslerrordialog.cpp" line="156"/>
        <source>Fingerprint (SHA1): &lt;tt&gt;%1&lt;/tt&gt;</source>
        <translation>Empreinte (SHA1) : &lt;tt&gt;%1&lt;/tt&gt;</translation>
    </message>
    <message>
        <location filename="../src/mirall/sslerrordialog.cpp" line="158"/>
        <source>Effective Date: %1</source>
        <translation>Emis le : %1</translation>
    </message>
    <message>
        <location filename="../src/mirall/sslerrordialog.cpp" line="159"/>
        <source>Expiry Date: %1</source>
        <translation>Expire le : %1</translation>
    </message>
    <message>
        <location filename="../src/mirall/sslerrordialog.cpp" line="163"/>
        <source>Issuer: %1</source>
        <translation>Emetteur : %1</translation>
    </message>
</context>
<context>
    <name>Mirall::StatusDialog</name>
    <message>
        <location filename="../src/mirall/statusdialog.cpp" line="277"/>
        <source>Pause</source>
        <translation>Mettre en pause</translation>
    </message>
    <message>
        <location filename="../src/mirall/statusdialog.cpp" line="279"/>
        <source>Resume</source>
        <translation>Reprendre</translation>
    </message>
    <message>
        <location filename="../src/mirall/statusdialog.cpp" line="464"/>
        <source>Checking %1 connection...</source>
        <translation>Vérification de la connexion à %1 </translation>
    </message>
    <message>
        <location filename="../src/mirall/statusdialog.cpp" line="469"/>
        <source>No %1 connection configured.</source>
        <translation>Aucune connexion à %1 configurée</translation>
    </message>
    <message>
        <location filename="../src/mirall/statusdialog.cpp" line="492"/>
        <source>Connected to &lt;a href=&quot;%1&quot;&gt;%1&lt;/a&gt; as &lt;i&gt;%2&lt;/i&gt;.</source>
        <translation>Connecté à &lt;a href=&quot;%1&quot;&gt;%1&lt;/a&gt; en tant que &lt;i&gt;%2&lt;/i&gt;.</translation>
    </message>
    <message>
        <location filename="../src/mirall/statusdialog.cpp" line="494"/>
        <source>Version: %1 (%2)</source>
        <translation>Version : %1 (%2)</translation>
    </message>
    <message>
        <location filename="../src/mirall/statusdialog.cpp" line="510"/>
        <source>&lt;p&gt;Failed to connect to %1: &lt;tt&gt;%2&lt;/tt&gt;&lt;/p&gt;</source>
        <translation>&lt;p&gt;Echec de connexion à %1: &lt;tt&gt;%2&lt;/tt&gt;&lt;/p&gt;</translation>
    </message>
    <message>
<<<<<<< HEAD
        <source>Checking ownCloud connection...</source>
        <translation type="unfinished"/>
    </message>
    <message>
        <source>No ownCloud connection configured.</source>
        <translation type="unfinished"/>
    </message>
    <message>
        <source>Connected to &lt;a href=&quot;%1&quot;&gt;%2&lt;/a&gt;, ownCloud %3</source>
        <translation type="unfinished"/>
    </message>
    <message>
        <source>Version: %1</source>
        <translation type="unfinished"/>
    </message>
    <message>
=======
>>>>>>> 9d01f807
        <location filename="../src/mirall/statusdialog.cpp" line="507"/>
        <source>unknown problem.</source>
        <translation>problème inconnu.</translation>
    </message>
</context>
<context>
    <name>Mirall::UpdateDetector</name>
    <message>
        <location filename="../src/mirall/updatedetector.cpp" line="112"/>
        <source>New Version Available</source>
        <translation>Nouvelle version disponible</translation>
    </message>
    <message>
        <location filename="../src/mirall/updatedetector.cpp" line="118"/>
        <source>&lt;p&gt;A new version of the %1 Client is available.&lt;/p&gt;&lt;p&gt;&lt;b&gt;%2&lt;/b&gt; is available for download. The installed version is %3.&lt;p&gt;</source>
        <translation>&lt;p&gt;Une nouvelle version du client de synchronisation %1 est disponible.&lt;/p&gt;&lt;p&gt;&lt;b&gt;%2&lt;/b&gt; est disponible au téléchargement. La version installée est %3.&lt;p&gt;</translation>
    </message>
    <message>
<<<<<<< HEAD
        <source>Client Version Check</source>
        <translation type="unfinished"/>
    </message>
    <message>
        <source>&lt;p&gt;A new version of the ownCloud Client is available.</source>
        <translation type="unfinished"/>
    </message>
    <message>
        <source>%1 is available. The installed version is %3.&lt;p/&gt;&lt;p&gt;For more information see &lt;a href=&quot;%2&quot;&gt;%2&lt;/a&gt;&lt;/p&gt;</source>
        <translation type="unfinished"/>
    </message>
    <message>
        <location filename="../src/mirall/updatedetector.cpp" line="112"/>
        <source>New Version Available</source>
        <translation>Nouvelle version disponible</translation>
    </message>
    <message>
        <location filename="../src/mirall/updatedetector.cpp" line="118"/>
        <source>&lt;p&gt;A new version of the %1 Client is available.&lt;/p&gt;&lt;p&gt;&lt;b&gt;%2&lt;/b&gt; is available for download. The installed version is %3.&lt;p&gt;</source>
        <translation>&lt;p&gt;Une nouvelle version du client de synchronisation %1 est disponible.&lt;/p&gt;&lt;p&gt;&lt;b&gt;%2&lt;/b&gt; est disponible au téléchargement. La version installée est %3.&lt;p&gt;</translation>
    </message>
    <message>
        <location filename="../src/mirall/updatedetector.cpp" line="130"/>
        <source>Skip update</source>
        <translation>Ignorer la mise à jour</translation>
    </message>
    <message>
        <location filename="../src/mirall/updatedetector.cpp" line="131"/>
        <source>Skip this time</source>
        <translation>Ignorer pour cette fois</translation>
    </message>
    <message>
=======
        <location filename="../src/mirall/updatedetector.cpp" line="130"/>
        <source>Skip update</source>
        <translation>Ignorer la mise à jour</translation>
    </message>
    <message>
        <location filename="../src/mirall/updatedetector.cpp" line="131"/>
        <source>Skip this time</source>
        <translation>Ignorer pour cette fois</translation>
    </message>
    <message>
>>>>>>> 9d01f807
        <location filename="../src/mirall/updatedetector.cpp" line="132"/>
        <source>Get update</source>
        <translation>Obtenir la mise à jour</translation>
    </message>
</context>
<context>
    <name>Mirall::ownCloudFolder</name>
    <message>
        <location filename="../src/mirall/owncloudfolder.cpp" line="386"/>
        <source>The CSync thread terminated.</source>
        <translation>Le processus CSync s&apos;est terminé.</translation>
    </message>
<<<<<<< HEAD
    <message>
        <location filename="../src/mirall/owncloudfolder.cpp" line="509"/>
        <source>This sync would remove all the files in the local sync folder '%1'.
If you or your administrator have reset your account on the server, choose &quot;Keep files&quot;. If you want your data to be removed, choose &quot;Remove all files&quot;.</source>
        <translation type="unfinished"/>
    </message>
    <message>
        <location filename="../src/mirall/owncloudfolder.cpp" line="512"/>
        <source>This sync would remove all the files in the sync folder '%1'.
This might be because the folder was silently reconfigured, or that all the file were manually removed.
Are you sure you want to perform this operation?</source>
        <translation type="unfinished"/>
    </message>
    <message>
        <location filename="../src/mirall/owncloudfolder.cpp" line="516"/>
        <source>Remove All Files?</source>
        <translation>Supprimer Tous les Fichiers ?</translation>
    </message>
    <message>
        <location filename="../src/mirall/owncloudfolder.cpp" line="518"/>
        <source>Remove all files</source>
        <translation>Supprimer tous les fichiers</translation>
    </message>
    <message>
        <location filename="../src/mirall/owncloudfolder.cpp" line="519"/>
        <source>Keep files</source>
        <translation>Garder les fichiers</translation>
    </message>
</context>
<context>
    <name>Mirall::ownCloudInfo</name>
    <message>
        <location filename="../src/mirall/owncloudinfo.cpp" line="493"/>
        <source>Proxy Refused Connection </source>
        <translation>Connexion au proxy refusée</translation>
    </message>
    <message>
        <location filename="../src/mirall/owncloudinfo.cpp" line="494"/>
        <source>The configured proxy has refused the connection. Please check the proxy settings.</source>
        <translation>Le proxy configuré a refusé la connexion. Vérifiez les paramètres du proxy.</translation>
    </message>
    <message>
        <location filename="../src/mirall/owncloudinfo.cpp" line="498"/>
        <source>Proxy Closed Connection</source>
        <translation>Connexion au proxy fermée</translation>
    </message>
    <message>
        <location filename="../src/mirall/owncloudinfo.cpp" line="499"/>
        <source>The configured proxy has closed the connection. Please check the proxy settings.</source>
        <translation>Le proxy configuré a fermé la connexion. Vérifiez les paramètres du proxy.</translation>
    </message>
    <message>
        <location filename="../src/mirall/owncloudinfo.cpp" line="503"/>
        <source>Proxy Not Found</source>
        <translation>Proxy non trouvé</translation>
    </message>
    <message>
        <location filename="../src/mirall/owncloudinfo.cpp" line="504"/>
        <source>The configured proxy could not be found. Please check the proxy settings.</source>
        <translation>Le proxy configuré ne peut être trouvé. Vérifiez les paramètres du proxy.</translation>
    </message>
    <message>
        <location filename="../src/mirall/owncloudinfo.cpp" line="508"/>
        <source>Proxy Authentication Error</source>
        <translation>Erreur d&apos;authentification au proxy</translation>
    </message>
    <message>
        <location filename="../src/mirall/owncloudinfo.cpp" line="509"/>
        <source>The configured proxy requires login but the proxy credentials are invalid. Please check the proxy settings.</source>
        <translation>Le proxy configuré nécessite une authentification mais les informations saisies sont invalides. Vérifiez les paramètres du proxy.</translation>
    </message>
    <message>
        <location filename="../src/mirall/owncloudinfo.cpp" line="513"/>
        <source>Proxy Connection Timed Out</source>
        <translation>Délai de connexion au proxy dépassé</translation>
    </message>
    <message>
        <location filename="../src/mirall/owncloudinfo.cpp" line="514"/>
        <source>The connection to the configured proxy has timed out.</source>
        <translation>Délai de connexion au proxy configuré dépassé.</translation>
    </message>
</context>
<context>
    <name>MirallConfigFile</name>
=======
>>>>>>> 9d01f807
    <message>
        <location filename="../src/mirall/owncloudfolder.cpp" line="509"/>
        <source>This sync would remove all the files in the local sync folder '%1'.
If you or your administrator have reset your account on the server, choose &quot;Keep files&quot;. If you want your data to be removed, choose &quot;Remove all files&quot;.</source>
        <translation>Cette synchronisation supprimerait tous les fichiers du dossier local de synchronisation &apos;%1&apos;.
Si votre administrateur a réinitialisé votre compte sur le serveur, choisissez &quot;Garder les fichiers&quot;. Si vous voulez que vos données soient supprimées, choisissez &quot;Supprimer tous les fichiers&quot;.</translation>
    </message>
    <message>
        <location filename="../src/mirall/owncloudfolder.cpp" line="512"/>
        <source>This sync would remove all the files in the sync folder '%1'.
This might be because the folder was silently reconfigured, or that all the file were manually removed.
Are you sure you want to perform this operation?</source>
        <translation>Cette synchronisation supprimerait tous les fichiers du dossier de synchronisation &apos;%1&apos;.
Cela est peut-être du à une reconfiguration silencieuse du dossier, ou parce que tous les fichiers ont été supprimés manuellement.
Voulez-vous vraiment effectuer cette opération ?</translation>
    </message>
    <message>
<<<<<<< HEAD
        <location filename="../src/mirall/credentialstore.cpp" line="119"/>
        <source>Password Required</source>
        <translation>Mot de passe requis</translation>
    </message>
    <message>
        <location filename="../src/mirall/credentialstore.cpp" line="120"/>
        <source>Please enter your %1 password:</source>
        <translation>Entrez votre mot de passe %1:</translation>
=======
        <location filename="../src/mirall/owncloudfolder.cpp" line="516"/>
        <source>Remove All Files?</source>
        <translation>Supprimer tous les fichiers ?</translation>
    </message>
    <message>
        <location filename="../src/mirall/owncloudfolder.cpp" line="518"/>
        <source>Remove all files</source>
        <translation>Supprimer tous les fichiers</translation>
    </message>
    <message>
        <location filename="../src/mirall/owncloudfolder.cpp" line="519"/>
        <source>Keep files</source>
        <translation>Garder les fichiers</translation>
>>>>>>> 9d01f807
    </message>
</context>
<context>
    <name>Mirall::ownCloudInfo</name>
    <message>
        <location filename="../src/mirall/owncloudinfo.cpp" line="493"/>
        <source>Proxy Refused Connection </source>
        <translation>Connexion au proxy refusée</translation>
    </message>
    <message>
        <location filename="../src/mirall/owncloudinfo.cpp" line="494"/>
        <source>The configured proxy has refused the connection. Please check the proxy settings.</source>
        <translation>Le proxy configuré a refusé la connexion. Vérifiez les paramètres du proxy.</translation>
    </message>
    <message>
        <location filename="../src/mirall/owncloudinfo.cpp" line="498"/>
        <source>Proxy Closed Connection</source>
        <translation>Connexion au proxy fermée</translation>
    </message>
    <message>
        <location filename="../src/mirall/owncloudinfo.cpp" line="499"/>
        <source>The configured proxy has closed the connection. Please check the proxy settings.</source>
        <translation>Le proxy configuré a fermé la connexion. Vérifiez les paramètres du proxy.</translation>
    </message>
    <message>
        <location filename="../src/mirall/owncloudinfo.cpp" line="503"/>
        <source>Proxy Not Found</source>
        <translation>Proxy non trouvé</translation>
    </message>
    <message>
        <location filename="../src/mirall/owncloudinfo.cpp" line="504"/>
        <source>The configured proxy could not be found. Please check the proxy settings.</source>
        <translation>Le proxy configuré ne peut être trouvé. Vérifiez les paramètres du proxy.</translation>
    </message>
    <message>
        <location filename="../src/mirall/owncloudinfo.cpp" line="508"/>
        <source>Proxy Authentication Error</source>
        <translation>Erreur d&apos;authentification au proxy</translation>
    </message>
    <message>
        <location filename="../src/mirall/owncloudinfo.cpp" line="509"/>
        <source>The configured proxy requires login but the proxy credentials are invalid. Please check the proxy settings.</source>
        <translation>Le proxy configuré nécessite une authentification mais les informations saisies sont invalides. Vérifiez les paramètres du proxy.</translation>
    </message>
    <message>
        <location filename="../src/mirall/owncloudinfo.cpp" line="513"/>
        <source>Proxy Connection Timed Out</source>
        <translation>Délai de connexion au proxy dépassé</translation>
    </message>
    <message>
        <location filename="../src/mirall/owncloudinfo.cpp" line="514"/>
        <source>The connection to the configured proxy has timed out.</source>
        <translation>Délai de connexion au proxy configuré dépassé.</translation>
    </message>
</context>
<context>
<<<<<<< HEAD
    <name>OwncloudFTPAccessPage</name>
    <message>
        <source>Form</source>
        <translation type="unfinished"/>
    </message>
    <message>
        <source>FTP Access to your Webaccount:</source>
        <translation type="unfinished"/>
    </message>
    <message>
        <source>FTP Details and Credentials</source>
        <translation type="unfinished"/>
    </message>
    <message>
        <source>&lt;!DOCTYPE HTML PUBLIC &quot;-//W3C//DTD HTML 4.0//EN&quot; &quot;http://www.w3.org/TR/REC-html40/strict.dtd&quot;&gt;
&lt;html&gt;&lt;head&gt;&lt;meta name=&quot;qrichtext&quot; content=&quot;1&quot; /&gt;&lt;style type=&quot;text/css&quot;&gt;
p, li { white-space: pre-wrap; }
&lt;/style&gt;&lt;/head&gt;&lt;body style=&quot; font-family:'Sans Serif'; font-size:11pt; font-weight:400; font-style:normal;&quot;&gt;
&lt;p style=&quot; margin-top:0px; margin-bottom:0px; margin-left:0px; margin-right:0px; -qt-block-indent:0; text-indent:0px;&quot;&gt;&lt;span style=&quot; color:#585858;&quot;&gt;The details here are used to install the owncloud data on your web space which is accessible over ftp. &lt;/span&gt;&lt;/p&gt;&lt;/body&gt;&lt;/html&gt;</source>
        <translation type="unfinished"/>
    </message>
    <message>
        <source>FTP-URL:</source>
        <translation type="unfinished"/>
    </message>
    <message>
        <source>FTP-User:</source>
        <translation type="unfinished"/>
    </message>
    <message>
        <source>Password:</source>
        <translation type="unfinished"/>
    </message>
=======
    <name>MirallConfigFile</name>
>>>>>>> 9d01f807
    <message>
        <location filename="../src/mirall/credentialstore.cpp" line="119"/>
        <source>Password Required</source>
        <translation>Mot de passe requis</translation>
    </message>
    <message>
        <location filename="../src/mirall/credentialstore.cpp" line="120"/>
        <source>Please enter your %1 password:</source>
        <translation>Entrez votre mot de passe %1:</translation>
    </message>
</context>
<context>
    <name>OwncloudSetupPage</name>
    <message>
        <location filename="../src/mirall/owncloudsetuppage.ui" line="14"/>
        <location filename="../src/mirall/owncloudsetuppage_ng.ui" line="20"/>
        <source>Form</source>
        <translation>Formulaire</translation>
    </message>
    <message>
        <location filename="../src/mirall/owncloudsetuppage.ui" line="20"/>
        <source>Server &amp;address:</source>
        <translation>&amp;Adresse du serveur :</translation>
    </message>
    <message>
        <location filename="../src/mirall/owncloudsetuppage.ui" line="120"/>
        <source>&amp;Do not store password on local machine</source>
        <translation>&amp;Ne pas sauvegarder sauvegarder de mot de passe sur une machine locale</translation>
    </message>
    <message>
        <location filename="../src/mirall/owncloudsetuppage.ui" line="140"/>
        <source>https://</source>
        <translation>https://</translation>
    </message>
    <message>
        <location filename="../src/mirall/owncloudsetuppage.ui" line="147"/>
        <location filename="../src/mirall/owncloudsetuppage_ng.ui" line="270"/>
        <source>Enter the url of the ownCloud you want to connect to (without http or https).</source>
        <translation>Veuillez saisir l&apos;url du serveur ownCloud auquel vous souhaitez vous connecter (sans http ni https).</translation>
    </message>
    <message>
        <location filename="../src/mirall/owncloudsetuppage.ui" line="47"/>
        <source>Use &amp;secure connection</source>
        <translation>Utiliser une connexion &amp;sécurisée</translation>
    </message>
    <message>
        <location filename="../src/mirall/owncloudsetuppage.ui" line="60"/>
        <source>CheckBox</source>
        <translation>Case à cocher</translation>
    </message>
    <message>
        <location filename="../src/mirall/owncloudsetuppage.ui" line="75"/>
        <source>&amp;Username:</source>
        <translation>&amp;Nom d&apos;utilisateur :</translation>
    </message>
    <message>
        <location filename="../src/mirall/owncloudsetuppage.ui" line="85"/>
        <location filename="../src/mirall/owncloudsetuppage_ng.ui" line="296"/>
        <source>Enter the ownCloud username.</source>
        <translation>Veuillez saisir le nom d&apos;utilisateur ownCloud.</translation>
    </message>
    <message>
        <location filename="../src/mirall/owncloudsetuppage.ui" line="92"/>
        <source>&amp;Password:</source>
        <translation>&amp;Mot de passe :</translation>
    </message>
    <message>
        <location filename="../src/mirall/owncloudsetuppage.ui" line="102"/>
        <location filename="../src/mirall/owncloudsetuppage_ng.ui" line="325"/>
        <source>Enter the ownCloud password.</source>
        <translation>Veuillez saisir le mot de passe ownCloud.</translation>
    </message>
    <message>
        <location filename="../src/mirall/owncloudsetuppage.ui" line="117"/>
        <source>Do not allow the local storage of the password.</source>
        <translation>Ne pas permettre la mémorisation du mot de passe en local.</translation>
    </message>
    <message>
        <location filename="../src/mirall/owncloudsetuppage.ui" line="36"/>
        <location filename="../src/mirall/owncloudsetuppage.ui" line="129"/>
        <location filename="../src/mirall/owncloudsetuppage.ui" line="156"/>
        <location filename="../src/mirall/owncloudsetuppage_ng.ui" line="35"/>
        <location filename="../src/mirall/owncloudsetuppage_ng.ui" line="444"/>
        <source>TextLabel</source>
        <translation>Zone de texte</translation>
    </message>
<<<<<<< HEAD
    <message>
        <location filename="../src/mirall/owncloudsetuppage_ng.ui" line="107"/>
        <source>&amp;Local Folder</source>
        <translation>&amp;Répertoire Local</translation>
    </message>
    <message>
        <location filename="../src/mirall/owncloudsetuppage_ng.ui" line="123"/>
        <source>pbSelectLocalFolder</source>
        <translation>problème dans la sélection du dossier local.</translation>
    </message>
    <message>
        <location filename="../src/mirall/owncloudsetuppage_ng.ui" line="139"/>
        <source>&amp;Keep local data</source>
        <translation>&amp;Garder des données locales</translation>
    </message>
    <message>
        <location filename="../src/mirall/owncloudsetuppage_ng.ui" line="171"/>
        <source>&lt;small&gt;Syncs your existing data to new location.&lt;/small&gt;</source>
        <translation>&lt;small&gt;Synchronise vos données existantes vers un nouvel emplacement.&lt;/small&gt;</translation>
    </message>
    <message>
        <location filename="../src/mirall/owncloudsetuppage_ng.ui" line="190"/>
        <source>&lt;html&gt;&lt;head/&gt;&lt;body&gt;&lt;p&gt;If this box is checked, existing content in the local directory will be erased to start a clean sync from the server.&lt;/p&gt;&lt;p&gt;Do not check this if the local content should be uploaded to the servers directory.&lt;/p&gt;&lt;/body&gt;&lt;/html&gt;</source>
        <translation>Si cette boite est vérifiée, le contenu existant du dossier sera effacé pour commencer une synchronisation propre du serveur. Ne pas vérifier cela si le contenu peut être télécharger dans les dossiers des serveurs.</translation>
    </message>
    <message>
        <location filename="../src/mirall/owncloudsetuppage_ng.ui" line="193"/>
        <source>&amp;Start a clean sync</source>
        <translation>&amp; commencer à nettoyer la synchronisation</translation>
    </message>
    <message>
        <location filename="../src/mirall/owncloudsetuppage_ng.ui" line="225"/>
        <source>&lt;small&gt;Erases the contents of the local folder before syncing using the new settings.&lt;/small&gt;</source>
        <translation>&lt;small&gt;Efface le contenu du répertoire local avant la synchronisation avec les nouveaux paramètres.&lt;/small&gt;</translation>
    </message>
    <message>
        <location filename="../src/mirall/owncloudsetuppage_ng.ui" line="254"/>
        <source>Server &amp;Address</source>
        <translation>&amp;Adresse du serveur</translation>
    </message>
    <message>
        <location filename="../src/mirall/owncloudsetuppage_ng.ui" line="273"/>
        <source>https://...</source>
        <translation>https://...</translation>
    </message>
    <message>
        <location filename="../src/mirall/owncloudsetuppage_ng.ui" line="280"/>
        <source>&amp;Username</source>
        <translation>&amp;Nom d&apos;utilisateur</translation>
    </message>
    <message>
        <location filename="../src/mirall/owncloudsetuppage_ng.ui" line="309"/>
        <source>&amp;Password</source>
        <translation>&amp;Mot de passe</translation>
    </message>
    <message>
        <location filename="../src/mirall/owncloudsetuppage_ng.ui" line="347"/>
        <source>Error Label</source>
        <translation>Message d&apos;erreur</translation>
    </message>
    <message>
        <location filename="../src/mirall/owncloudsetuppage_ng.ui" line="393"/>
        <source>Advanced &amp;Settings</source>
        <translation>&amp;Paramètres avancés</translation>
    </message>
    <message>
        <location filename="../src/mirall/owncloudsetuppage_ng.ui" line="415"/>
        <source>Status message</source>
        <translation>Info Etat</translation>
    </message>
</context>
<context>
    <name>OwncloudWizardResultPage</name>
=======
>>>>>>> 9d01f807
    <message>
        <location filename="../src/mirall/owncloudsetuppage_ng.ui" line="107"/>
        <source>&amp;Local Folder</source>
        <translation>&amp;Répertoire Local</translation>
    </message>
    <message>
<<<<<<< HEAD
        <location filename="../src/mirall/owncloudwizardresultpage.ui" line="66"/>
        <source>Your entire account is synced to the local folder </source>
        <translation>Votre compte est intégralement synchronisé avec le répertoire local</translation>
    </message>
    <message>
        <location filename="../src/mirall/owncloudwizardresultpage.ui" line="100"/>
        <location filename="../src/mirall/owncloudwizardresultpage.ui" line="116"/>
        <source>PushButton</source>
        <translation>PushButton</translation>
    </message>
    <message>
        <source>Result</source>
        <translation type="unfinished"/>
    </message>
    <message>
        <source>&lt;!DOCTYPE HTML PUBLIC &quot;-//W3C//DTD HTML 4.0//EN&quot; &quot;http://www.w3.org/TR/REC-html40/strict.dtd&quot;&gt;
&lt;html&gt;&lt;head&gt;&lt;meta name=&quot;qrichtext&quot; content=&quot;1&quot; /&gt;&lt;style type=&quot;text/css&quot;&gt;
p, li { white-space: pre-wrap; }
&lt;/style&gt;&lt;/head&gt;&lt;body style=&quot; font-family:'Sans Serif'; font-size:11pt; font-weight:400; font-style:normal;&quot;&gt;
&lt;p style=&quot; margin-top:0px; margin-bottom:0px; margin-left:0px; margin-right:0px; -qt-block-indent:0; text-indent:0px;&quot;&gt;&lt;span style=&quot; color:#585858;&quot;&gt;This page shows the status of the connection.&lt;/span&gt;&lt;/p&gt;&lt;/body&gt;&lt;/html&gt;</source>
        <translation type="unfinished"/>
    </message>
    <message>
        <location filename="../src/mirall/owncloudwizardresultpage.ui" line="20"/>
        <source>TextLabel</source>
        <translation>Nom du libellé</translation>
=======
        <location filename="../src/mirall/owncloudsetuppage_ng.ui" line="123"/>
        <source>pbSelectLocalFolder</source>
        <translation>problème dans la sélection du dossier local.</translation>
    </message>
    <message>
        <location filename="../src/mirall/owncloudsetuppage_ng.ui" line="139"/>
        <source>&amp;Keep local data</source>
        <translation>&amp;Garder des données locales</translation>
    </message>
    <message>
        <location filename="../src/mirall/owncloudsetuppage_ng.ui" line="171"/>
        <source>&lt;small&gt;Syncs your existing data to new location.&lt;/small&gt;</source>
        <translation>&lt;small&gt;Synchronise vos données existantes vers un nouvel emplacement.&lt;/small&gt;</translation>
>>>>>>> 9d01f807
    </message>
    <message>
<<<<<<< HEAD
        <source>Form</source>
        <translation type="unfinished"/>
    </message>
    <message>
        <source>Create an ownCloud Connection</source>
        <translation type="unfinished"/>
    </message>
    <message>
        <source>Select the ownCloud you want to connect to</source>
        <translation type="unfinished"/>
    </message>
    <message>
        <source>connect my ownCloud</source>
        <translation type="unfinished"/>
=======
        <location filename="../src/mirall/owncloudsetuppage_ng.ui" line="190"/>
        <source>&lt;html&gt;&lt;head/&gt;&lt;body&gt;&lt;p&gt;If this box is checked, existing content in the local directory will be erased to start a clean sync from the server.&lt;/p&gt;&lt;p&gt;Do not check this if the local content should be uploaded to the servers directory.&lt;/p&gt;&lt;/body&gt;&lt;/html&gt;</source>
        <translation>Si cette boite est vérifiée, le contenu existant du dossier sera effacé pour commencer une synchronisation propre du serveur. Ne pas vérifier cela si le contenu peut être télécharger dans les dossiers des serveurs.</translation>
    </message>
    <message>
        <location filename="../src/mirall/owncloudsetuppage_ng.ui" line="193"/>
        <source>&amp;Start a clean sync</source>
        <translation>&amp; commencer à nettoyer la synchronisation</translation>
    </message>
    <message>
        <location filename="../src/mirall/owncloudsetuppage_ng.ui" line="225"/>
        <source>&lt;small&gt;Erases the contents of the local folder before syncing using the new settings.&lt;/small&gt;</source>
        <translation>&lt;small&gt;Efface le contenu du répertoire local avant la synchronisation avec les nouveaux paramètres.&lt;/small&gt;</translation>
    </message>
    <message>
        <location filename="../src/mirall/owncloudsetuppage_ng.ui" line="254"/>
        <source>Server &amp;Address</source>
        <translation>&amp;Adresse du serveur</translation>
    </message>
    <message>
        <location filename="../src/mirall/owncloudsetuppage_ng.ui" line="273"/>
        <source>https://...</source>
        <translation>https://...</translation>
    </message>
    <message>
        <location filename="../src/mirall/owncloudsetuppage_ng.ui" line="280"/>
        <source>&amp;Username</source>
        <translation>&amp;Nom d&apos;utilisateur</translation>
    </message>
    <message>
        <location filename="../src/mirall/owncloudsetuppage_ng.ui" line="309"/>
        <source>&amp;Password</source>
        <translation>&amp;Mot de passe</translation>
>>>>>>> 9d01f807
    </message>
    <message>
        <location filename="../src/mirall/owncloudsetuppage_ng.ui" line="347"/>
        <source>Error Label</source>
        <translation>Message d&apos;erreur</translation>
    </message>
    <message>
        <location filename="../src/mirall/owncloudsetuppage_ng.ui" line="393"/>
        <source>Advanced &amp;Settings</source>
        <translation>&amp;Paramètres avancés</translation>
    </message>
    <message>
<<<<<<< HEAD
        <source>create a new ownCloud</source>
        <translation type="unfinished"/>
=======
        <location filename="../src/mirall/owncloudsetuppage_ng.ui" line="415"/>
        <source>Status message</source>
        <translation>Info Etat</translation>
    </message>
</context>
<context>
    <name>OwncloudWizardResultPage</name>
    <message>
        <location filename="../src/mirall/owncloudwizardresultpage.ui" line="14"/>
        <source>Form</source>
        <translation>Formulaire</translation>
    </message>
    <message>
        <location filename="../src/mirall/owncloudwizardresultpage.ui" line="66"/>
        <source>Your entire account is synced to the local folder </source>
        <translation>Votre compte est intégralement synchronisé avec le répertoire local</translation>
>>>>>>> 9d01f807
    </message>
    <message>
        <location filename="../src/mirall/owncloudwizardresultpage.ui" line="100"/>
        <location filename="../src/mirall/owncloudwizardresultpage.ui" line="116"/>
        <source>PushButton</source>
        <translation>PushButton</translation>
    </message>
    <message>
        <location filename="../src/mirall/owncloudwizardresultpage.ui" line="20"/>
        <source>TextLabel</source>
        <translation>Nom du libellé</translation>
    </message>
</context>
<context>
    <name>QObject</name>
    <message>
<<<<<<< HEAD
        <source>ownCloud Password Required</source>
        <translation type="unfinished"/>
    </message>
    <message>
        <source>Please enter your ownCloud password:</source>
        <translation type="unfinished"/>
    </message>
    <message>
=======
>>>>>>> 9d01f807
        <location filename="../src/mirall/theme.cpp" line="50"/>
        <location filename="../src/mirall/theme.cpp" line="68"/>
        <source>Status undefined</source>
        <translation>Statut indéfini</translation>
    </message>
    <message>
        <location filename="../src/mirall/theme.cpp" line="53"/>
        <source>Waiting to start sync</source>
        <translation>Synchronisation en attente</translation>
    </message>
    <message>
        <location filename="../src/mirall/theme.cpp" line="56"/>
        <source>Sync is running</source>
        <translation>Synchronisation en cours</translation>
    </message>
    <message>
        <location filename="../src/mirall/theme.cpp" line="59"/>
        <source>Sync Success</source>
        <translation>Synchronisation réussie</translation>
    </message>
    <message>
        <location filename="../src/mirall/theme.cpp" line="62"/>
        <source>Sync Error - Click info button for details.</source>
        <translation>Erreur de synchronisation - Cliquez sur le bouton info pour plus de détails.</translation>
    </message>
    <message>
        <location filename="../src/mirall/theme.cpp" line="65"/>
        <source>Setup Error</source>
        <translation>Erreur de configuration</translation>
    </message>
</context>
<context>
    <name>_fileItemDialog</name>
    <message>
        <location filename="../src/mirall/fileitemdialog.ui" line="14"/>
        <source>Form</source>
        <translation>Formulaire</translation>
    </message>
    <message>
        <location filename="../src/mirall/fileitemdialog.ui" line="27"/>
        <source>Detailed Sync Protocol</source>
        <translation>Protocole de synchronisation détaillé</translation>
    </message>
    <message>
        <location filename="../src/mirall/fileitemdialog.ui" line="63"/>
        <location filename="../src/mirall/fileitemdialog.ui" line="70"/>
        <source>TextLabel</source>
        <translation>Étiquette textuelle</translation>
    </message>
</context>
<context>
    <name>ownCloudTheme</name>
    <message>
        <location filename="../src/mirall/owncloudtheme.cpp" line="103"/>
        <source>If you don&apos;t have an ownCloud server yet, see &lt;a href=&quot;https://owncloud.com&quot;&gt;owncloud.com&lt;/a&gt; for more info.</source>
        <comment>Top text in setup wizard. Keep short!</comment>
        <translation>Si vous n&apos;avez pas encre de serveur ownCloud, consultez &lt;a href=&quot;https://owncloud.com&quot;&gt;owncloud.com&lt;/a&gt; pour obtenir plus d&apos;informations.</translation>
    </message>
</context>
<context>
    <name>ownCloudTheme</name>
    <message>
        <location filename="../src/mirall/owncloudtheme.cpp" line="103"/>
        <source>If you don&apos;t have an ownCloud server yet, see &lt;a href=&quot;https://owncloud.com&quot;&gt;owncloud.com&lt;/a&gt; for more info.</source>
        <comment>Top text in setup wizard. Keep short!</comment>
        <translation>Si vous n&apos;avez pas encre de serveur ownCloud, consultez &lt;a href=&quot;https://owncloud.com&quot;&gt;owncloud.com&lt;/a&gt; pour obtenir plus d&apos;informations.</translation>
    </message>
</context>
<context>
    <name>ownCloudTheme::about()</name>
    <message>
        <location filename="../src/mirall/owncloudtheme.cpp" line="57"/>
        <source>&lt;p&gt;&lt;small&gt;Built from Git revision &lt;a href=&quot;%1&quot;&gt;%2&lt;/a&gt; on %3, %4&lt;br&gt;using OCsync %5 and Qt %6.&lt;/small&gt;&lt;p&gt;</source>
        <translation>&lt;p&gt;&lt;small&gt;Compilé depuis la révision Git &lt;a href=&quot;%1&quot;&gt;%2&lt;/a&gt; sur %3, %4&lt;br&gt;en utilisant OCsync %5 et Qt %6.&lt;/small&gt;&lt;p&gt;</translation>
    </message>
    <message>
        <location filename="../src/mirall/owncloudtheme.cpp" line="65"/>
        <source>&lt;p&gt;&lt;b&gt;%1 Client Version %2&lt;/b&gt;&lt;/p&gt;&lt;p&gt;&lt;b&gt;Authors&lt;/b&gt;&lt;br&gt;&lt;a href=&quot;mailto:freitag@owncloud.com&quot;&gt;Klaas Freitag&lt;/a&gt;, ownCloud, Inc.&lt;br&gt;&lt;a href=&quot;mailto:danimo@owncloud.com&quot;&gt;Daniel Molkentin&lt;/a&gt;, ownCloud, Inc.&lt;br&gt;&lt;br&gt;Based on Mirall by Duncan Mac-Vicar P.&lt;/p&gt;&lt;p&gt;For more information visit &lt;a href=&quot;%3&quot;&gt;%4&lt;/a&gt;.&lt;/p&gt;%7</source>
        <translation>&lt;p&gt;&lt;b&gt;%1 Version du client %2&lt;/b&gt;&lt;/p&gt;&lt;p&gt;&lt;b&gt;Auteurs&lt;/b&gt;&lt;br&gt;&lt;a href=&quot;mailto:freitag@owncloud.com&quot;&gt;Klaas Freitag&lt;/a&gt;, ownCloud, Inc.&lt;br&gt;&lt;a href=&quot;mailto:danimo@owncloud.com&quot;&gt;Daniel Molkentin&lt;/a&gt;, ownCloud, Inc.&lt;br&gt;&lt;br&gt;Basé sur Mirall par Duncan Mac-Vicar P.&lt;/p&gt;&lt;p&gt;Pour plus d&apos;informations, visitez &lt;a href=&quot;%3&quot;&gt;%4&lt;/a&gt;.&lt;/p&gt;%7</translation>
    </message>
</context>
<context>
    <name>proxyDialog</name>
    <message>
        <location filename="../src/mirall/proxydialog.ui" line="14"/>
        <source>Proxy Settings</source>
        <translation>Paramètres du serveur mandataire</translation>
    </message>
    <message>
        <location filename="../src/mirall/proxydialog.ui" line="27"/>
        <source>No Proxy</source>
        <translation>Pas de serveur mandataire</translation>
    </message>
    <message>
        <location filename="../src/mirall/proxydialog.ui" line="37"/>
        <source>Use system proxy</source>
        <translation>Utiliser les paramètres du système</translation>
    </message>
    <message>
        <location filename="../src/mirall/proxydialog.ui" line="44"/>
        <source>Manual proxy configuration</source>
        <translation>Configuration manuelle du serveur mandataire</translation>
    </message>
    <message>
        <location filename="../src/mirall/proxydialog.ui" line="116"/>
        <source>Use as SOCKSv5 proxy</source>
        <translation>Utiliser en tant que SOCKSv5</translation>
    </message>
    <message>
        <location filename="../src/mirall/proxydialog.ui" line="138"/>
        <source>User</source>
        <translation>Utilisateur</translation>
    </message>
    <message>
        <location filename="../src/mirall/proxydialog.ui" line="164"/>
        <source>Password</source>
        <translation>Mot de passe</translation>
    </message>
    <message>
        <location filename="../src/mirall/proxydialog.ui" line="79"/>
        <source>Port</source>
        <translation>Port</translation>
    </message>
    <message>
        <location filename="../src/mirall/proxydialog.ui" line="59"/>
        <source>Host</source>
        <translation>Hôte</translation>
    </message>
    <message>
        <location filename="../src/mirall/proxydialog.ui" line="128"/>
        <source>Proxy server requires password</source>
        <translation>Le serveur mandataire requiert un mot de passe</translation>
    </message>
</context>
<context>
    <name>sslErrorDialog</name>
    <message>
        <location filename="../src/mirall/sslerrordialog.ui" line="14"/>
        <source>Form</source>
        <translation>Formulaire</translation>
    </message>
    <message>
        <location filename="../src/mirall/sslerrordialog.ui" line="25"/>
        <source>Trust this certificate anyway</source>
        <translation>Faire confiance à ce certificat malgré tout</translation>
    </message>
    <message>
        <location filename="../src/mirall/sslerrordialog.ui" line="44"/>
        <source>SSL Connection</source>
        <translation>Connexion SSL</translation>
    </message>
</context>
<context>
    <name>statusDialog</name>
    <message>
        <location filename="../src/mirall/statusdialog.ui" line="14"/>
        <source>Form</source>
        <translation>Formulaire</translation>
    </message>
    <message>
        <location filename="../src/mirall/statusdialog.ui" line="25"/>
        <source>Sync Directory Status</source>
        <translation>Statut de la synchronisation du répertoire</translation>
    </message>
    <message>
        <location filename="../src/mirall/statusdialog.ui" line="41"/>
        <source>Add Sync...</source>
        <translation>Ajouter une Synchronisation...</translation>
    </message>
    <message>
<<<<<<< HEAD
        <source>Remove...</source>
        <translation type="unfinished"/>
    </message>
    <message>
        <source>Fetch...</source>
        <translation type="unfinished"/>
    </message>
    <message>
        <source>Push...</source>
        <translation type="unfinished"/>
    </message>
    <message>
        <location filename="../src/mirall/statusdialog.ui" line="48"/>
        <source>Pause</source>
        <translation>Pause</translation>
    </message>
    <message>
        <location filename="../src/mirall/statusdialog.ui" line="68"/>
        <source>Remove</source>
        <translation>Supprimer</translation>
    </message>
    <message>
        <location filename="../src/mirall/statusdialog.ui" line="75"/>
        <source>Reset</source>
        <translation type="unfinished"/>
    </message>
    <message>
=======
        <location filename="../src/mirall/statusdialog.ui" line="48"/>
        <source>Pause</source>
        <translation>Pause</translation>
    </message>
    <message>
        <location filename="../src/mirall/statusdialog.ui" line="68"/>
        <source>Remove</source>
        <translation>Supprimer</translation>
    </message>
    <message>
        <location filename="../src/mirall/statusdialog.ui" line="75"/>
        <source>Reset</source>
        <translation>Réinitialiser</translation>
    </message>
    <message>
>>>>>>> 9d01f807
        <location filename="../src/mirall/statusdialog.ui" line="95"/>
        <source>Info...</source>
        <translation>Information...</translation>
    </message>
    <message>
        <location filename="../src/mirall/statusdialog.ui" line="106"/>
        <source>TextLabel</source>
        <translation>Nom du libellé</translation>
    </message>
    <message>
        <location filename="../src/mirall/statusdialog.ui" line="135"/>
        <source>Close</source>
        <translation>Fermer</translation>
    </message>
</context>
</TS><|MERGE_RESOLUTION|>--- conflicted
+++ resolved
@@ -1,111 +1,5 @@
 <?xml version="1.0" ?><!DOCTYPE TS><TS language="fr" version="2.0">
 <context>
-<<<<<<< HEAD
-    <name>CreateAnOwncloudPage</name>
-    <message>
-        <source>Form</source>
-        <translation type="unfinished"/>
-    </message>
-    <message>
-        <source>Create a new ownCloud</source>
-        <translation type="unfinished"/>
-    </message>
-    <message>
-        <source>Where do you want to create your ownCloud?</source>
-        <translation type="unfinished"/>
-    </message>
-    <message>
-        <source>create ownCloud on this computer</source>
-        <translation type="unfinished"/>
-    </message>
-    <message>
-        <source>&lt;!DOCTYPE HTML PUBLIC &quot;-//W3C//DTD HTML 4.0//EN&quot; &quot;http://www.w3.org/TR/REC-html40/strict.dtd&quot;&gt;
-&lt;html&gt;&lt;head&gt;&lt;meta name=&quot;qrichtext&quot; content=&quot;1&quot; /&gt;&lt;style type=&quot;text/css&quot;&gt;
-p, li { white-space: pre-wrap; }
-&lt;/style&gt;&lt;/head&gt;&lt;body style=&quot; font-family:'Sans Serif'; font-size:11pt; font-weight:400; font-style:normal;&quot;&gt;
-&lt;p style=&quot; margin-top:0px; margin-bottom:0px; margin-left:0px; margin-right:0px; -qt-block-indent:0; text-indent:0px;&quot;&gt;&lt;span style=&quot; color:#585858;&quot;&gt;installs the ownCloud on this computer. Other people will not be able to access your data by default.&lt;/span&gt;&lt;/p&gt;&lt;/body&gt;&lt;/html&gt;</source>
-        <translation type="unfinished"/>
-    </message>
-    <message>
-        <source>create ownCloud on my internet domain</source>
-        <translation type="unfinished"/>
-    </message>
-    <message>
-        <source>&lt;!DOCTYPE HTML PUBLIC &quot;-//W3C//DTD HTML 4.0//EN&quot; &quot;http://www.w3.org/TR/REC-html40/strict.dtd&quot;&gt;
-&lt;html&gt;&lt;head&gt;&lt;meta name=&quot;qrichtext&quot; content=&quot;1&quot; /&gt;&lt;style type=&quot;text/css&quot;&gt;
-p, li { white-space: pre-wrap; }
-&lt;/style&gt;&lt;/head&gt;&lt;body style=&quot; font-family:'Sans Serif'; font-size:11pt; font-weight:400; font-style:normal;&quot;&gt;
-&lt;p style=&quot; margin-top:0px; margin-bottom:0px; margin-left:0px; margin-right:0px; -qt-block-indent:0; text-indent:0px;&quot;&gt;&lt;span style=&quot; color:#585858;&quot;&gt;installs ownCloud on a domain you control. You need the FTP credentials for the installation.&lt;/span&gt;&lt;/p&gt;
-&lt;p style=&quot;-qt-paragraph-type:empty; margin-top:0px; margin-bottom:0px; margin-left:0px; margin-right:0px; -qt-block-indent:0; text-indent:0px; color:#585858;&quot;&gt;&lt;/p&gt;
-&lt;p style=&quot; margin-top:0px; margin-bottom:0px; margin-left:0px; margin-right:0px; -qt-block-indent:0; text-indent:0px;&quot;&gt;&lt;span style=&quot; color:#585858;&quot;&gt;This ownCloud will be accessible from the internet.&lt;/span&gt;&lt;/p&gt;&lt;/body&gt;&lt;/html&gt;</source>
-        <translation type="unfinished"/>
-    </message>
-    <message>
-        <source>&amp;Domain:</source>
-        <translation type="unfinished"/>
-    </message>
-    <message>
-        <source>mydomain.org</source>
-        <translation type="unfinished"/>
-    </message>
-</context>
-<context>
-    <name>FolderWizardNetworkPage</name>
-    <message>
-        <source>Form</source>
-        <translation type="unfinished"/>
-    </message>
-    <message>
-        <source>Network Settings</source>
-        <translation type="unfinished"/>
-    </message>
-    <message>
-        <source>Set networking options:</source>
-        <translation type="unfinished"/>
-    </message>
-    <message>
-        <source>Only enable if network is available</source>
-        <translation type="unfinished"/>
-    </message>
-    <message>
-        <source>restrict to this local network</source>
-        <translation type="unfinished"/>
-    </message>
-</context>
-<context>
-    <name>FolderWizardOwncloudPage</name>
-    <message>
-        <source>Form</source>
-        <translation type="unfinished"/>
-    </message>
-    <message>
-        <source>ownCloud Settings</source>
-        <translation type="unfinished"/>
-    </message>
-    <message>
-        <source>URL:</source>
-        <translation type="unfinished"/>
-    </message>
-    <message>
-        <source>User:</source>
-        <translation type="unfinished"/>
-    </message>
-    <message>
-        <source>Password:</source>
-        <translation type="unfinished"/>
-    </message>
-    <message>
-        <source>Alias:</source>
-        <translation type="unfinished"/>
-    </message>
-    <message>
-        <source>ownCloud</source>
-        <translation type="unfinished"/>
-    </message>
-</context>
-<context>
-=======
->>>>>>> 9d01f807
     <name>FolderWizardSourcePage</name>
     <message>
         <location filename="../src/mirall/folderwizardsourcepage.ui" line="14"/>
@@ -156,41 +50,11 @@
         <translation>Cible pour la synchronisation</translation>
     </message>
     <message>
-<<<<<<< HEAD
-        <source>Folder on ownCloud:</source>
-        <translation type="unfinished"/>
-    </message>
-    <message>
-=======
->>>>>>> 9d01f807
         <location filename="../src/mirall/folderwizardtargetpage.ui" line="81"/>
         <source>Remote folder:</source>
         <translation>Dossier distant :</translation>
     </message>
     <message>
-<<<<<<< HEAD
-        <source>to a &amp;local folder</source>
-        <translation type="unfinished"/>
-    </message>
-    <message>
-        <source>Folder name:</source>
-        <translation type="unfinished"/>
-    </message>
-    <message>
-        <source>C&amp;hoose..</source>
-        <translation type="unfinished"/>
-    </message>
-    <message>
-        <source>to a &amp;remote folder (URL)</source>
-        <translation type="unfinished"/>
-    </message>
-    <message>
-        <source>URL:</source>
-        <translation type="unfinished"/>
-    </message>
-    <message>
-=======
->>>>>>> 9d01f807
         <location filename="../src/mirall/folderwizardtargetpage.ui" line="51"/>
         <source>Select a destination folder</source>
         <translation>Sélectioner un fichier cible </translation>
@@ -205,80 +69,15 @@
         <source>create</source>
         <translation>créer</translation>
     </message>
-<<<<<<< HEAD
-    <message>
-        <source>root</source>
-        <translation type="unfinished"/>
-    </message>
-    <message>
-        <source>/home/local</source>
-        <translation type="unfinished"/>
-    </message>
-    <message>
-        <source>scp://john@host.com//myfolder</source>
-        <translation type="unfinished"/>
-    </message>
-=======
->>>>>>> 9d01f807
 </context>
 <context>
     <name>Mirall::Application</name>
     <message>
-<<<<<<< HEAD
-        <source>No ownCloud Configuration</source>
-        <translation type="unfinished"/>
-    </message>
-    <message>
-        <source>&lt;p&gt;No ownCloud connection was configured yet.&lt;/p&gt;&lt;p&gt;Please configure one by clicking on the tray icon!&lt;/p&gt;</source>
-        <translation type="unfinished"/>
-    </message>
-    <message>
-        <source>&lt;p&gt;The ownCloud at %1 could not be reached.&lt;/p&gt;</source>
-        <translation type="unfinished"/>
-    </message>
-    <message>
-        <source>&lt;p&gt;The detailed error message is&lt;br/&gt;&lt;tt&gt;%1&lt;/tt&gt;&lt;/p&gt;</source>
-        <translation type="unfinished"/>
-    </message>
-    <message>
-        <source>&lt;p&gt;Please check your configuration by clicking on the tray icon.&lt;/p&gt;</source>
-        <translation type="unfinished"/>
-    </message>
-    <message>
-        <source>ownCloud Connection Failed</source>
-        <translation type="unfinished"/>
-    </message>
-    <message>
-        <source>No ownCloud Connection</source>
-        <translation type="unfinished"/>
-    </message>
-    <message>
-        <source>&lt;p&gt;Your ownCloud credentials are not correct.&lt;/p&gt;&lt;p&gt;Please correct them by starting the configuration dialog from the tray!&lt;/p&gt;</source>
-        <translation type="unfinished"/>
-    </message>
-    <message>
-        <source>&lt;p&gt;Your ownCloud user name or password is not correct.&lt;/p&gt;&lt;p&gt;Please correct it by starting the configuration dialog from the tray!&lt;/p&gt;</source>
-        <translation type="unfinished"/>
-    </message>
-    <message>
-        <source>ownCloud Sync Started</source>
-        <translation type="unfinished"/>
-    </message>
-    <message>
-=======
->>>>>>> 9d01f807
         <location filename="../src/mirall/application.cpp" line="368"/>
         <source>Sync started for %1 configured sync folder(s).</source>
         <translation>Synchronisation lancée pour le(s) %1 dossier(s) configuré(s). </translation>
     </message>
     <message>
-<<<<<<< HEAD
-        <source>Open ownCloud...</source>
-        <translation type="unfinished"/>
-    </message>
-    <message>
-=======
->>>>>>> 9d01f807
         <location filename="../src/mirall/application.cpp" line="433"/>
         <source>Open status...</source>
         <translation>Consulter l&apos;état...</translation>
@@ -304,13 +103,6 @@
         <translation>Quitter</translation>
     </message>
     <message>
-<<<<<<< HEAD
-        <source>open folder %1</source>
-        <translation type="unfinished"/>
-    </message>
-    <message>
-=======
->>>>>>> 9d01f807
         <location filename="../src/mirall/application.cpp" line="232"/>
         <source>%1 Server Mismatch</source>
         <translation>Serveur %1 incompatible</translation>
@@ -400,18 +192,17 @@
     <message>
         <location filename="../src/mirall/application.cpp" line="802"/>
         <source>&lt;p&gt;Do you really want to stop syncing the folder &lt;i&gt;%1&lt;/i&gt;?&lt;/p&gt;&lt;p&gt;&lt;b&gt;Note:&lt;/b&gt; This will not remove the files from your client.&lt;/p&gt;</source>
-<<<<<<< HEAD
-        <translation type="unfinished"/>
+        <translation>&lt;p&gt;Voulez-vous vraiment arrêter de synchroniser le dossier &lt;i&gt;%1&lt;/i&gt; ?&lt;/p&gt;&lt;p&gt;&lt;b&gt;Note :&lt;/b&gt; Cela ne supprimera pas les fichiers de votre clients.&lt;/p&gt;</translation>
     </message>
     <message>
         <location filename="../src/mirall/application.cpp" line="817"/>
         <source>Confirm Folder Reset</source>
-        <translation type="unfinished"/>
+        <translation>Confirmer la réinitialisation du dossier</translation>
     </message>
     <message>
         <location filename="../src/mirall/application.cpp" line="818"/>
         <source>&lt;p&gt;Do you really want to reset folder &lt;i&gt;%1&lt;/i&gt; and rebuild your client database?&lt;/p&gt;&lt;p&gt;&lt;b&gt;Note:&lt;/b&gt; While no files will be removed, this can cause significant data traffic and take several minutes to hours, depending on the size of the folder.&lt;/p&gt;</source>
-        <translation type="unfinished"/>
+        <translation>&lt;p&gt;Voulez-vous vraiment réinitialiser le dossier &lt;i&gt;%1&lt;/i&gt; et reconstruire votre base de données cliente ?&lt;/p&gt;&lt;p&gt;&lt;b&gt;Note :&lt;/b&gt; Bien qu&apos;aucun fichier ne sera supprimé, cela peut causer un trafic de données conséquent et peut durer de plusieurs minutes à plusieurs heures, en fonction de la taille du dossier.&lt;/p&gt;</translation>
     </message>
     <message>
         <location filename="../src/mirall/application.cpp" line="1045"/>
@@ -419,31 +210,6 @@
         <translation>Dossier %1 : %2</translation>
     </message>
     <message>
-        <source>Do you really want to remove upload folder &lt;i&gt;%1&lt;/i&gt;?</source>
-        <translation type="unfinished"/>
-=======
-        <translation>&lt;p&gt;Voulez-vous vraiment arrêter de synchroniser le dossier &lt;i&gt;%1&lt;/i&gt; ?&lt;/p&gt;&lt;p&gt;&lt;b&gt;Note :&lt;/b&gt; Cela ne supprimera pas les fichiers de votre clients.&lt;/p&gt;</translation>
->>>>>>> 9d01f807
-    </message>
-    <message>
-        <location filename="../src/mirall/application.cpp" line="817"/>
-        <source>Confirm Folder Reset</source>
-        <translation>Confirmer la réinitialisation du dossier</translation>
-    </message>
-    <message>
-        <location filename="../src/mirall/application.cpp" line="818"/>
-        <source>&lt;p&gt;Do you really want to reset folder &lt;i&gt;%1&lt;/i&gt; and rebuild your client database?&lt;/p&gt;&lt;p&gt;&lt;b&gt;Note:&lt;/b&gt; While no files will be removed, this can cause significant data traffic and take several minutes to hours, depending on the size of the folder.&lt;/p&gt;</source>
-        <translation>&lt;p&gt;Voulez-vous vraiment réinitialiser le dossier &lt;i&gt;%1&lt;/i&gt; et reconstruire votre base de données cliente ?&lt;/p&gt;&lt;p&gt;&lt;b&gt;Note :&lt;/b&gt; Bien qu&apos;aucun fichier ne sera supprimé, cela peut causer un trafic de données conséquent et peut durer de plusieurs minutes à plusieurs heures, en fonction de la taille du dossier.&lt;/p&gt;</translation>
-    </message>
-    <message>
-<<<<<<< HEAD
-=======
-        <location filename="../src/mirall/application.cpp" line="1045"/>
-        <source>Folder %1: %2</source>
-        <translation>Dossier %1 : %2</translation>
-    </message>
-    <message>
->>>>>>> 9d01f807
         <location filename="../src/mirall/application.cpp" line="1012"/>
         <source>Sync is running.</source>
         <translation>La synchronisation est en cours.</translation>
@@ -474,32 +240,6 @@
         <translation>Status d&apos;erreur indéfini</translation>
     </message>
     <message>
-<<<<<<< HEAD
-        <source>Folder information</source>
-        <translation type="unfinished"/>
-    </message>
-    <message>
-        <source>Unknown</source>
-        <translation type="unfinished"/>
-    </message>
-    <message>
-        <source>Changed files:
-</source>
-        <translation type="unfinished"/>
-    </message>
-    <message>
-        <source>Added files:
-</source>
-        <translation type="unfinished"/>
-    </message>
-    <message>
-        <source>New files in the server, or files deleted locally:
-</source>
-        <translation type="unfinished"/>
-    </message>
-    <message>
-=======
->>>>>>> 9d01f807
         <location filename="../src/mirall/application.cpp" line="857"/>
         <source>Sync Running</source>
         <translation>Synchronisation en cours</translation>
@@ -530,13 +270,6 @@
         <translation>(La synchronisation est en pause)</translation>
     </message>
     <message>
-<<<<<<< HEAD
-        <source>Sync is paused.</source>
-        <translation type="unfinished"/>
-    </message>
-    <message>
-=======
->>>>>>> 9d01f807
         <location filename="../src/mirall/application.cpp" line="1055"/>
         <source>No sync folders configured.</source>
         <translation>Aucun répertoire synchronisé n&apos;est configuré.</translation>
@@ -545,13 +278,6 @@
 <context>
     <name>Mirall::CSyncThread</name>
     <message>
-<<<<<<< HEAD
-        <source>CSync create failed.</source>
-        <translation type="unfinished"/>
-    </message>
-    <message>
-=======
->>>>>>> 9d01f807
         <location filename="../src/mirall/csyncthread.cpp" line="75"/>
         <source>CSync failed to create a lock file.</source>
         <translation>Csync n&apos;a pu créer le fichier de verrouillage.</translation>
@@ -572,13 +298,6 @@
         <translation>Csync n&apos;a pas pu charger l&apos;état de la base de données.</translation>
     </message>
     <message>
-<<<<<<< HEAD
-        <source>The system time between the local machine and the server differs too much. Please use a time syncronization service (ntp) on both machines.</source>
-        <translation type="unfinished"/>
-    </message>
-    <message>
-=======
->>>>>>> 9d01f807
         <location filename="../src/mirall/csyncthread.cpp" line="84"/>
         <source>The system time on this client is different than the system time on the server. Please use a time synchronization service (NTP) on the server and client machines so that the times remain the same.</source>
         <translation>L&apos;heure du client est différente de l&apos;heure du serveur. Veuillez utiliser un service de synchronisation du temps (NTP) sur le serveur et le client afin que les horloges soient à la même heure.</translation>
@@ -704,19 +423,6 @@
         <translation>&lt;br/&gt;Message sous-jacent :</translation>
     </message>
     <message>
-<<<<<<< HEAD
-        <source>CSync Update failed.</source>
-        <translation type="unfinished"/>
-    </message>
-    <message>
-        <source>The local filesystem has directories which are write protected.
-That prevents ownCloud from successful syncing.
-Please make sure that all directories are writeable.</source>
-        <translation type="unfinished"/>
-    </message>
-    <message>
-=======
->>>>>>> 9d01f807
         <location filename="../src/mirall/csyncthread.cpp" line="81"/>
         <source>&lt;p&gt;The %1 plugin for csync could not be loaded.&lt;br/&gt;Please verify the installation!&lt;/p&gt;</source>
         <translation>&lt;p&gt;Le plugin %1 pour csync n&apos;a pas pu être chargé.&lt;br/&gt;Merci de vérifier votre installation !&lt;/p&gt;</translation>
@@ -739,25 +445,6 @@
         <source>Error: Could not retrieve the password!</source>
         <translation>Erreur : Impossible de récupérer le mot de passe !</translation>
     </message>
-<<<<<<< HEAD
-</context>
-<context>
-    <name>Mirall::ConnectionValidator</name>
-    <message>
-        <location filename="../src/mirall/connectionvalidator.cpp" line="79"/>
-        <source>&lt;p&gt;The configured server for this client is too old.&lt;/p&gt;&lt;p&gt;Please update to the latest server and restart the client.&lt;/p&gt;</source>
-        <translation>&lt;p&gt; Le serveur configure pour ce client est trop ancien. S&apos;l Vous plait veuillez actualiser le serveur plus recent et redemarrer client. </translation>
-    </message>
-    <message>
-        <location filename="../src/mirall/connectionvalidator.cpp" line="113"/>
-        <source>Too many attempts to get a valid password.</source>
-        <translation>Trop de tentatives pour avoir un mot de passe valide. </translation>
-    </message>
-    <message>
-        <location filename="../src/mirall/connectionvalidator.cpp" line="129"/>
-        <source>Error: Could not retrieve the password!</source>
-        <translation>Erreur : Impossible de récupérer le mot de passe !</translation>
-    </message>
     <message>
         <location filename="../src/mirall/connectionvalidator.cpp" line="132"/>
         <source>Password dialog was canceled!</source>
@@ -765,19 +452,6 @@
     </message>
 </context>
 <context>
-    <name>Mirall::CreateAnOwncloudPage</name>
-    <message>
-        <source>mydomain.org</source>
-        <translation type="unfinished"/>
-=======
-    <message>
-        <location filename="../src/mirall/connectionvalidator.cpp" line="132"/>
-        <source>Password dialog was canceled!</source>
-        <translation>La fenêtre de saisie du mot de passe a été fermée !</translation>
->>>>>>> 9d01f807
-    </message>
-</context>
-<context>
     <name>Mirall::CredentialStore</name>
     <message>
         <location filename="../src/mirall/credentialstore.cpp" line="234"/>
@@ -880,20 +554,12 @@
     <message numerus="yes">
         <location filename="../src/mirall/fileitemdialog.cpp" line="127"/>
         <source>%1 (last finished %n sec. ago)</source>
-<<<<<<< HEAD
-        <translation type="unfinished"><numerusform></numerusform><numerusform></numerusform></translation>
-=======
         <translation><numerusform>%1 (achevé il y a %n sec.)</numerusform><numerusform>%1 (achevé il y a %n sec.)</numerusform></translation>
->>>>>>> 9d01f807
     </message>
     <message numerus="yes">
         <location filename="../src/mirall/fileitemdialog.cpp" line="129"/>
         <source>%1 (last finished %n min. ago)</source>
-<<<<<<< HEAD
-        <translation type="unfinished"><numerusform></numerusform><numerusform></numerusform></translation>
-=======
         <translation><numerusform>%1 (achevé il y a %n min.)</numerusform><numerusform>%1 (achevé il y a %n min.)</numerusform></translation>
->>>>>>> 9d01f807
     </message>
     <message>
         <location filename="../src/mirall/fileitemdialog.cpp" line="181"/>
@@ -949,11 +615,7 @@
     <message>
         <location filename="../src/mirall/folderman.cpp" line="135"/>
         <source>Could not reset folder state</source>
-<<<<<<< HEAD
-        <translation>Ne peut remettre à zéro l&apos;état du dossier</translation>
-=======
         <translation>Impossible de réinitialiser l&apos;état du dossier</translation>
->>>>>>> 9d01f807
     </message>
     <message>
         <location filename="../src/mirall/folderman.cpp" line="136"/>
@@ -1018,21 +680,6 @@
 <context>
     <name>Mirall::FolderWizardTargetPage</name>
     <message>
-<<<<<<< HEAD
-        <source>The folder is not available on your ownCloud.&lt;br/&gt;Click to let mirall create it.</source>
-        <translation type="unfinished"/>
-    </message>
-    <message>
-        <source>Folder on ownCloud was successfully created.</source>
-        <translation type="unfinished"/>
-    </message>
-    <message>
-        <source>Failed to create the folder on ownCloud.&lt;br/&gt;Please check manually.</source>
-        <translation type="unfinished"/>
-    </message>
-    <message>
-=======
->>>>>>> 9d01f807
         <location filename="../src/mirall/folderwizard.cpp" line="209"/>
         <source>The folder is not available on your %1.&lt;br/&gt;Click to create it.</source>
         <translation>Ce dossier n&apos;est pas disponible sur votre %1 .&lt;br/&gt;Cliquez pour le créer.</translation>
@@ -1053,37 +700,11 @@
         <translation>Si vous synchronisez le répertoire racine, vous &lt;b&gt;ne pouvez pas&lt;/b&gt; configurer la synchronisation d&apos;un autre répertoire.</translation>
     </message>
     <message>
-<<<<<<< HEAD
-        <source>Better do not use the remote root directory.&lt;br/&gt;If you do, you can &lt;b&gt;not&lt;/b&gt; mirror another local folder.</source>
-        <translation type="unfinished"/>
-    </message>
-    <message>
-=======
->>>>>>> 9d01f807
         <location filename="../src/mirall/folderwizard.cpp" line="309"/>
         <source>%1 could not be reached:&lt;br/&gt;&lt;tt&gt;%2&lt;/tt&gt;</source>
         <translation>%1 ne peut être joint :&lt;br/&gt;&lt;tt&gt;%2&lt;/tt&gt;
 </translation>
     </message>
-<<<<<<< HEAD
-    <message>
-        <source>to your &lt;a href=&quot;%1&quot;&gt;ownCloud&lt;/a&gt; (version %2)</source>
-        <translation type="unfinished"/>
-    </message>
-    <message>
-        <source>no configured ownCloud found!</source>
-        <translation type="unfinished"/>
-    </message>
-    <message>
-        <source>Your ownCloud could not be reached:&lt;br/&gt;&lt;tt&gt;%1&lt;/tt&gt;</source>
-        <translation type="unfinished"/>
-    </message>
-    <message>
-        <source>Select the target folder</source>
-        <translation type="unfinished"/>
-    </message>
-=======
->>>>>>> 9d01f807
 </context>
 <context>
     <name>Mirall::LogBrowser</name>
@@ -1157,14 +778,9 @@
         <translation>&lt;font color=&quot;%1&quot;&gt;Veuillez saisir vos identifiants utilisateur</translation>
     </message>
     <message>
-<<<<<<< HEAD
-        <source>ftp.mydomain.org</source>
-        <translation type="unfinished"/>
-=======
         <location filename="../src/mirall/owncloudwizard.cpp" line="170"/>
         <source>This url is secure. You can use it.</source>
         <translation>Cette URL est sécurisée. Vous pouvez l&apos;utiliser.</translation>
->>>>>>> 9d01f807
     </message>
     <message>
         <location filename="../src/mirall/owncloudwizard.cpp" line="175"/>
@@ -1187,42 +803,6 @@
         <translation>%1 dossier % 2 est intégralement synchronisé au répertoire local %3</translation>
     </message>
     <message>
-<<<<<<< HEAD
-        <location filename="../src/mirall/owncloudwizard.cpp" line="56"/>
-        <source>&lt;font color=&quot;%1&quot; size=&quot;5&quot;&gt;Connect to %2&lt;/font&gt;</source>
-        <translation>&lt;font color=&quot;%1&quot; size=&quot;5&quot;&gt;Connexion à %2&lt;/font&gt;</translation>
-    </message>
-    <message>
-        <location filename="../src/mirall/owncloudwizard.cpp" line="58"/>
-        <source>&lt;font color=&quot;%1&quot;&gt;Enter user credentials&lt;/font&gt;</source>
-        <translation>&lt;font color=&quot;%1&quot;&gt;Veuillez saisir vos identifiants utilisateur</translation>
-    </message>
-    <message>
-        <location filename="../src/mirall/owncloudwizard.cpp" line="170"/>
-        <source>This url is secure. You can use it.</source>
-        <translation>Cette URL est sécurisée. Vous pouvez l&apos;utiliser.</translation>
-    </message>
-    <message>
-        <location filename="../src/mirall/owncloudwizard.cpp" line="175"/>
-        <source>This url is NOT secure. You should not use it.</source>
-        <translation>Cette URL n&apos;est PAS sécurisée. Vous ne devriez pas l&apos;utiliser.</translation>
-    </message>
-    <message>
-        <location filename="../src/mirall/owncloudwizard.cpp" line="259"/>
-        <source>Change the Password for your configured account.</source>
-        <translation>Changer le mot de passe de votre compte configuré</translation>
-    </message>
-    <message>
-        <location filename="../src/mirall/owncloudwizard.cpp" line="265"/>
-        <source>Your entire account will be synced to the local folder &apos;%1&apos;.</source>
-        <translation>La totalité de votre compte va être synchronisée vers le dossier local &apos;%1&apos;.</translation>
-    </message>
-    <message>
-        <location filename="../src/mirall/owncloudwizard.cpp" line="268"/>
-        <source>%1 folder &apos;%2&apos; is synced to local folder &apos;%3&apos;</source>
-        <translation>%1 dossier % 2 est intégralement synchronisé au répertoire local %3</translation>
-    </message>
-    <message>
         <location filename="../src/mirall/owncloudwizard.cpp" line="274"/>
         <source>&lt;p&gt;&lt;small&gt;&lt;strong&gt;Warning:&lt;/strong&gt; You currently have multiple folders configured. If you continue with the current settings, the folder configurations will be discarded and a single root folder sync will be created!&lt;/small&gt;&lt;/p&gt;</source>
         <translation>Attention : Vous avez de multiples dossiers configurés. Si vous continué avec les paramètres courants, le dossier de configurations sera annulé et seule la racine des dossiers synchronisés sera créée ! </translation>
@@ -1241,40 +821,14 @@
         <location filename="../src/mirall/owncloudwizard.cpp" line="408"/>
         <source>&lt;font color=&quot;%1&quot;&gt;Change your user credentials&lt;/font&gt;</source>
         <translation>&lt;font color=&quot;%1&quot;&gt;Veuillez saisir vos identifiants de connexion&lt;/font&gt;</translation>
-=======
-        <location filename="../src/mirall/owncloudwizard.cpp" line="274"/>
-        <source>&lt;p&gt;&lt;small&gt;&lt;strong&gt;Warning:&lt;/strong&gt; You currently have multiple folders configured. If you continue with the current settings, the folder configurations will be discarded and a single root folder sync will be created!&lt;/small&gt;&lt;/p&gt;</source>
-        <translation>Attention : Vous avez de multiples dossiers configurés. Si vous continué avec les paramètres courants, le dossier de configurations sera annulé et seule la racine des dossiers synchronisés sera créée ! </translation>
->>>>>>> 9d01f807
-    </message>
-    <message>
-<<<<<<< HEAD
+    </message>
+</context>
+<context>
+    <name>Mirall::OwncloudSetupWizard</name>
+    <message>
         <location filename="../src/mirall/owncloudsetupwizard.cpp" line="47"/>
         <source>%1 Connection Wizard</source>
         <translation>%1 Assistant de Connexion</translation>
-=======
-        <location filename="../src/mirall/owncloudwizard.cpp" line="282"/>
-        <source>&lt;p&gt;&lt;small&gt;&lt;strong&gt;Warning:&lt;/strong&gt; The local directory is not empty. Pick a resolution in the advanced settings!&lt;/small&gt;&lt;/p&gt;</source>
-        <translation>Attention : le dossier local est vide. Choisissez une résolution dans les paramètres avancés !</translation>
->>>>>>> 9d01f807
-    </message>
-    <message>
-        <location filename="../src/mirall/owncloudwizard.cpp" line="384"/>
-        <source>Local Sync Folder</source>
-        <translation>Dossier de synchronisation local</translation>
-    </message>
-    <message>
-        <location filename="../src/mirall/owncloudwizard.cpp" line="408"/>
-        <source>&lt;font color=&quot;%1&quot;&gt;Change your user credentials&lt;/font&gt;</source>
-        <translation>&lt;font color=&quot;%1&quot;&gt;Veuillez saisir vos identifiants de connexion&lt;/font&gt;</translation>
-    </message>
-</context>
-<context>
-    <name>Mirall::OwncloudSetupWizard</name>
-    <message>
-        <location filename="../src/mirall/owncloudsetupwizard.cpp" line="47"/>
-        <source>%1 Connection Wizard</source>
-        <translation>%1 Assistant de Connexion</translation>
     </message>
     <message>
         <location filename="../src/mirall/owncloudsetupwizard.cpp" line="186"/>
@@ -1287,14 +841,6 @@
         <translation>&lt;font color=&quot;green&quot;&gt;Connecté avec succès à %1: %2 version %3 (%4)&lt;/font&gt;&lt;br/&gt;&lt;br/&gt;</translation>
     </message>
     <message>
-<<<<<<< HEAD
-        <source>Error: &lt;tt&gt;%1&lt;/tt&gt;</source>
-        <translation type="unfinished"/>
-    </message>
-    <message>
-        <source>Starting script owncloud-admin...</source>
-        <translation type="unfinished"/>
-=======
         <location filename="../src/mirall/owncloudsetupwizard.cpp" line="142"/>
         <source>Folder rename failed</source>
         <translation>Echec du renommage du dossier</translation>
@@ -1308,7 +854,6 @@
         <location filename="../src/mirall/owncloudsetupwizard.cpp" line="283"/>
         <source>Failed to connect to %1:&lt;br/&gt;%2</source>
         <translation>Échec de la connexion à %1 :&lt;br/&gt;%2</translation>
->>>>>>> 9d01f807
     </message>
     <message>
         <location filename="../src/mirall/owncloudsetupwizard.cpp" line="316"/>
@@ -1321,37 +866,6 @@
         <translation>Les informations saisies ne permettent pas l&apos;authentification.</translation>
     </message>
     <message>
-<<<<<<< HEAD
-        <source>The owncloud admin script can not be found.
-Setup can not be done.</source>
-        <translation type="unfinished"/>
-    </message>
-    <message>
-        <location filename="../src/mirall/owncloudsetupwizard.cpp" line="142"/>
-        <source>Folder rename failed</source>
-        <translation>Echec du renommage du dossier</translation>
-    </message>
-    <message>
-        <location filename="../src/mirall/owncloudsetupwizard.cpp" line="143"/>
-        <source>Can&apos;t remove and back up the folder because the folder or a file in it is open in another program.Please close the folder or file and hit retry or cancel the setup.</source>
-        <translation>Ne peut supprimer et sauvegarder le dossier parce que le dossier ou le fichier concerné est ouvert dans un autre programme. Veuillez fermer le dossier ou le fichier et taper ré-essayer ou annuler l&apos;installation.</translation>
-    </message>
-    <message>
-        <location filename="../src/mirall/owncloudsetupwizard.cpp" line="283"/>
-        <source>Failed to connect to %1:&lt;br/&gt;%2</source>
-        <translation>Échec de la connexion à %1 :&lt;br/&gt;%2</translation>
-    </message>
-    <message>
-        <location filename="../src/mirall/owncloudsetupwizard.cpp" line="316"/>
-        <source>Could not create local folder %1</source>
-        <translation>Impossible de créer le répertoire local %1</translation>
-    </message>
-    <message>
-        <location filename="../src/mirall/owncloudsetupwizard.cpp" line="351"/>
-        <source>The given credentials do not authenticate.</source>
-        <translation>Les informations saisies ne permettent pas l&apos;authentification.</translation>
-    </message>
-    <message>
         <location filename="../src/mirall/owncloudsetupwizard.cpp" line="356"/>
         <source>Username or password is wrong!</source>
         <translation>Mauvais nom d&apos;utilisateur ou mot de passe !</translation>
@@ -1372,28 +886,6 @@
         <translation>création d&apos;un répertoire sur ownCloud : %1</translation>
     </message>
     <message>
-=======
-        <location filename="../src/mirall/owncloudsetupwizard.cpp" line="356"/>
-        <source>Username or password is wrong!</source>
-        <translation>Mauvais nom d&apos;utilisateur ou mot de passe !</translation>
-    </message>
-    <message>
-        <location filename="../src/mirall/owncloudsetupwizard.cpp" line="361"/>
-        <source>The remote folder could not be accessed!</source>
-        <translation>Impossible d&apos;accéder au répertoire distant !</translation>
-    </message>
-    <message>
-        <location filename="../src/mirall/owncloudsetupwizard.cpp" line="367"/>
-        <source>Error: %1</source>
-        <translation>Erreur : %1</translation>
-    </message>
-    <message>
-        <location filename="../src/mirall/owncloudsetupwizard.cpp" line="384"/>
-        <source>creating folder on ownCloud: %1</source>
-        <translation>création d&apos;un répertoire sur ownCloud : %1</translation>
-    </message>
-    <message>
->>>>>>> 9d01f807
         <location filename="../src/mirall/owncloudsetupwizard.cpp" line="402"/>
         <source>Remote folder %1 created successfully.</source>
         <translation>Le dossier distant %1 a été créé avec succès.</translation>
@@ -1430,17 +922,6 @@
         <translation>La connexion à %1 n&apos;a pu être établie. Essayez encore svp.</translation>
     </message>
     <message>
-<<<<<<< HEAD
-        <source>Skipping automatic setup of sync folders as there are already sync folders.</source>
-        <translation type="unfinished"/>
-    </message>
-    <message>
-        <source>Checking local sync folder %1</source>
-        <translation type="unfinished"/>
-    </message>
-    <message>
-=======
->>>>>>> 9d01f807
         <location filename="../src/mirall/owncloudsetupwizard.cpp" line="305"/>
         <source>Local sync folder %1 already exists, setting it up for sync.&lt;br/&gt;&lt;br/&gt;</source>
         <translation>Le dossier de synchronisation local %1 existe déjà, configuration de la synchronisation.&lt;br/&gt;&lt;br/&gt;</translation>
@@ -1451,13 +932,6 @@
         <translation>Création du dossier de synchronisation local %1 …</translation>
     </message>
     <message>
-<<<<<<< HEAD
-        <source>Creating local sync folder %1</source>
-        <translation type="unfinished"/>
-    </message>
-    <message>
-=======
->>>>>>> 9d01f807
         <location filename="../src/mirall/owncloudsetupwizard.cpp" line="311"/>
         <source>ok</source>
         <translation>ok</translation>
@@ -1468,29 +942,11 @@
         <translation>échoué.</translation>
     </message>
     <message>
-<<<<<<< HEAD
-        <source>Start Creation of remote folder %1 failed.</source>
-        <translation type="unfinished"/>
-    </message>
-    <message>
-        <source>Remote folder %1 created sucessfully.</source>
-        <translation type="unfinished"/>
-    </message>
-    <message>
-=======
->>>>>>> 9d01f807
         <location filename="../src/mirall/owncloudsetupwizard.cpp" line="163"/>
         <source>&lt;font color=&quot;green&quot;&gt;&lt;b&gt;Local sync folder %1 successfully created!&lt;/b&gt;&lt;/font&gt;</source>
         <translation>&lt;font color=&quot;green&quot;&gt;&lt;b&gt;Dossier de synchronisation local %1 créé avec succès !&lt;/b&gt;&lt;/font&gt;</translation>
     </message>
     <message>
-<<<<<<< HEAD
-        <source>The remote folder %1 already exists. Automatic sync setup is skipped for security reasons. Please configure your sync folder manually.</source>
-        <translation type="unfinished"/>
-    </message>
-    <message>
-=======
->>>>>>> 9d01f807
         <location filename="../src/mirall/owncloudsetupwizard.cpp" line="413"/>
         <source>&lt;p&gt;&lt;font color=&quot;red&quot;&gt;Remote folder creation failed probably because the provided credentials are wrong.&lt;/font&gt;&lt;br/&gt;Please go back and check your credentials.&lt;/p&gt;</source>
         <translation>&lt;p&gt;&lt;font color=&quot;red&quot;&gt;La création du dossier distant a échoué probablement parce que les informations d&apos;identification fournies sont fausses.&lt;/font&gt;&lt;br/&gt;Veuillez revenir à l&apos;étape précédente et vérifier vos informations d&apos;identification.&lt;/p&gt;</translation>
@@ -1508,8 +964,6 @@
         <location filename="../src/mirall/owncloudwizard.cpp" line="568"/>
         <source>Connect...</source>
         <translation>Connexion…</translation>
-<<<<<<< HEAD
-=======
     </message>
 </context>
 <context>
@@ -1524,7 +978,6 @@
         <location filename="../src/mirall/owncloudwizard.cpp" line="438"/>
         <source>Open %1</source>
         <translation>Ouvrir %1</translation>
->>>>>>> 9d01f807
     </message>
     <message>
         <location filename="../src/mirall/owncloudwizard.cpp" line="430"/>
@@ -1532,23 +985,6 @@
         <translation>Ouvrir le répertoire local</translation>
     </message>
     <message>
-<<<<<<< HEAD
-        <location filename="../src/mirall/owncloudwizard.cpp" line="421"/>
-        <source>&lt;font color=&quot;%1&quot; size=&quot;5&quot;&gt;Everything set up!&lt;/font&gt;</source>
-        <translation>&lt;font color=&quot;%1&quot; size=&quot;5&quot;&gt;Tout est en ordre !&lt;/font&gt;</translation>
-    </message>
-    <message>
-        <location filename="../src/mirall/owncloudwizard.cpp" line="427"/>
-        <location filename="../src/mirall/owncloudwizard.cpp" line="438"/>
-        <source>Open %1</source>
-        <translation>Ouvrir %1</translation>
-    </message>
-    <message>
-        <location filename="../src/mirall/owncloudwizard.cpp" line="430"/>
-        <source>Open Local Folder</source>
-        <translation>Ouvrir le répertoire local</translation>
-    </message>
-    <message>
         <location filename="../src/mirall/owncloudwizard.cpp" line="465"/>
         <source>Your entire account is synced to the local folder &lt;i&gt;%1&lt;/i&gt;</source>
         <translation>Votre compte est synchronisé intégralement avec le répertoire local &lt;i&gt;%1&lt;/i&gt;</translation>
@@ -1557,21 +993,6 @@
         <location filename="../src/mirall/owncloudwizard.cpp" line="468"/>
         <source>ownCloud folder &lt;i&gt;%1&lt;/i&gt; is synced to local folder &lt;i&gt;%2&lt;/i&gt;</source>
         <translation>Le dossier ownCloud &lt;i&gt;%1&lt;/i&gt; est synchronisé avec le répertoire local &lt;i&gt;%2&lt;/i&gt;</translation>
-=======
-        <location filename="../src/mirall/owncloudwizard.cpp" line="465"/>
-        <source>Your entire account is synced to the local folder &lt;i&gt;%1&lt;/i&gt;</source>
-        <translation>Votre compte est synchronisé intégralement avec le répertoire local &lt;i&gt;%1&lt;/i&gt;</translation>
->>>>>>> 9d01f807
-    </message>
-    <message>
-<<<<<<< HEAD
-        <source>http://owncloud.mydomain.org</source>
-        <translation type="unfinished"/>
-=======
-        <location filename="../src/mirall/owncloudwizard.cpp" line="468"/>
-        <source>ownCloud folder &lt;i&gt;%1&lt;/i&gt; is synced to local folder &lt;i&gt;%2&lt;/i&gt;</source>
-        <translation>Le dossier ownCloud &lt;i&gt;%1&lt;/i&gt; est synchronisé avec le répertoire local &lt;i&gt;%2&lt;/i&gt;</translation>
->>>>>>> 9d01f807
     </message>
 </context>
 <context>
@@ -1761,25 +1182,6 @@
         <translation>&lt;p&gt;Echec de connexion à %1: &lt;tt&gt;%2&lt;/tt&gt;&lt;/p&gt;</translation>
     </message>
     <message>
-<<<<<<< HEAD
-        <source>Checking ownCloud connection...</source>
-        <translation type="unfinished"/>
-    </message>
-    <message>
-        <source>No ownCloud connection configured.</source>
-        <translation type="unfinished"/>
-    </message>
-    <message>
-        <source>Connected to &lt;a href=&quot;%1&quot;&gt;%2&lt;/a&gt;, ownCloud %3</source>
-        <translation type="unfinished"/>
-    </message>
-    <message>
-        <source>Version: %1</source>
-        <translation type="unfinished"/>
-    </message>
-    <message>
-=======
->>>>>>> 9d01f807
         <location filename="../src/mirall/statusdialog.cpp" line="507"/>
         <source>unknown problem.</source>
         <translation>problème inconnu.</translation>
@@ -1798,29 +1200,6 @@
         <translation>&lt;p&gt;Une nouvelle version du client de synchronisation %1 est disponible.&lt;/p&gt;&lt;p&gt;&lt;b&gt;%2&lt;/b&gt; est disponible au téléchargement. La version installée est %3.&lt;p&gt;</translation>
     </message>
     <message>
-<<<<<<< HEAD
-        <source>Client Version Check</source>
-        <translation type="unfinished"/>
-    </message>
-    <message>
-        <source>&lt;p&gt;A new version of the ownCloud Client is available.</source>
-        <translation type="unfinished"/>
-    </message>
-    <message>
-        <source>%1 is available. The installed version is %3.&lt;p/&gt;&lt;p&gt;For more information see &lt;a href=&quot;%2&quot;&gt;%2&lt;/a&gt;&lt;/p&gt;</source>
-        <translation type="unfinished"/>
-    </message>
-    <message>
-        <location filename="../src/mirall/updatedetector.cpp" line="112"/>
-        <source>New Version Available</source>
-        <translation>Nouvelle version disponible</translation>
-    </message>
-    <message>
-        <location filename="../src/mirall/updatedetector.cpp" line="118"/>
-        <source>&lt;p&gt;A new version of the %1 Client is available.&lt;/p&gt;&lt;p&gt;&lt;b&gt;%2&lt;/b&gt; is available for download. The installed version is %3.&lt;p&gt;</source>
-        <translation>&lt;p&gt;Une nouvelle version du client de synchronisation %1 est disponible.&lt;/p&gt;&lt;p&gt;&lt;b&gt;%2&lt;/b&gt; est disponible au téléchargement. La version installée est %3.&lt;p&gt;</translation>
-    </message>
-    <message>
         <location filename="../src/mirall/updatedetector.cpp" line="130"/>
         <source>Skip update</source>
         <translation>Ignorer la mise à jour</translation>
@@ -1831,18 +1210,6 @@
         <translation>Ignorer pour cette fois</translation>
     </message>
     <message>
-=======
-        <location filename="../src/mirall/updatedetector.cpp" line="130"/>
-        <source>Skip update</source>
-        <translation>Ignorer la mise à jour</translation>
-    </message>
-    <message>
-        <location filename="../src/mirall/updatedetector.cpp" line="131"/>
-        <source>Skip this time</source>
-        <translation>Ignorer pour cette fois</translation>
-    </message>
-    <message>
->>>>>>> 9d01f807
         <location filename="../src/mirall/updatedetector.cpp" line="132"/>
         <source>Get update</source>
         <translation>Obtenir la mise à jour</translation>
@@ -1855,93 +1222,6 @@
         <source>The CSync thread terminated.</source>
         <translation>Le processus CSync s&apos;est terminé.</translation>
     </message>
-<<<<<<< HEAD
-    <message>
-        <location filename="../src/mirall/owncloudfolder.cpp" line="509"/>
-        <source>This sync would remove all the files in the local sync folder '%1'.
-If you or your administrator have reset your account on the server, choose &quot;Keep files&quot;. If you want your data to be removed, choose &quot;Remove all files&quot;.</source>
-        <translation type="unfinished"/>
-    </message>
-    <message>
-        <location filename="../src/mirall/owncloudfolder.cpp" line="512"/>
-        <source>This sync would remove all the files in the sync folder '%1'.
-This might be because the folder was silently reconfigured, or that all the file were manually removed.
-Are you sure you want to perform this operation?</source>
-        <translation type="unfinished"/>
-    </message>
-    <message>
-        <location filename="../src/mirall/owncloudfolder.cpp" line="516"/>
-        <source>Remove All Files?</source>
-        <translation>Supprimer Tous les Fichiers ?</translation>
-    </message>
-    <message>
-        <location filename="../src/mirall/owncloudfolder.cpp" line="518"/>
-        <source>Remove all files</source>
-        <translation>Supprimer tous les fichiers</translation>
-    </message>
-    <message>
-        <location filename="../src/mirall/owncloudfolder.cpp" line="519"/>
-        <source>Keep files</source>
-        <translation>Garder les fichiers</translation>
-    </message>
-</context>
-<context>
-    <name>Mirall::ownCloudInfo</name>
-    <message>
-        <location filename="../src/mirall/owncloudinfo.cpp" line="493"/>
-        <source>Proxy Refused Connection </source>
-        <translation>Connexion au proxy refusée</translation>
-    </message>
-    <message>
-        <location filename="../src/mirall/owncloudinfo.cpp" line="494"/>
-        <source>The configured proxy has refused the connection. Please check the proxy settings.</source>
-        <translation>Le proxy configuré a refusé la connexion. Vérifiez les paramètres du proxy.</translation>
-    </message>
-    <message>
-        <location filename="../src/mirall/owncloudinfo.cpp" line="498"/>
-        <source>Proxy Closed Connection</source>
-        <translation>Connexion au proxy fermée</translation>
-    </message>
-    <message>
-        <location filename="../src/mirall/owncloudinfo.cpp" line="499"/>
-        <source>The configured proxy has closed the connection. Please check the proxy settings.</source>
-        <translation>Le proxy configuré a fermé la connexion. Vérifiez les paramètres du proxy.</translation>
-    </message>
-    <message>
-        <location filename="../src/mirall/owncloudinfo.cpp" line="503"/>
-        <source>Proxy Not Found</source>
-        <translation>Proxy non trouvé</translation>
-    </message>
-    <message>
-        <location filename="../src/mirall/owncloudinfo.cpp" line="504"/>
-        <source>The configured proxy could not be found. Please check the proxy settings.</source>
-        <translation>Le proxy configuré ne peut être trouvé. Vérifiez les paramètres du proxy.</translation>
-    </message>
-    <message>
-        <location filename="../src/mirall/owncloudinfo.cpp" line="508"/>
-        <source>Proxy Authentication Error</source>
-        <translation>Erreur d&apos;authentification au proxy</translation>
-    </message>
-    <message>
-        <location filename="../src/mirall/owncloudinfo.cpp" line="509"/>
-        <source>The configured proxy requires login but the proxy credentials are invalid. Please check the proxy settings.</source>
-        <translation>Le proxy configuré nécessite une authentification mais les informations saisies sont invalides. Vérifiez les paramètres du proxy.</translation>
-    </message>
-    <message>
-        <location filename="../src/mirall/owncloudinfo.cpp" line="513"/>
-        <source>Proxy Connection Timed Out</source>
-        <translation>Délai de connexion au proxy dépassé</translation>
-    </message>
-    <message>
-        <location filename="../src/mirall/owncloudinfo.cpp" line="514"/>
-        <source>The connection to the configured proxy has timed out.</source>
-        <translation>Délai de connexion au proxy configuré dépassé.</translation>
-    </message>
-</context>
-<context>
-    <name>MirallConfigFile</name>
-=======
->>>>>>> 9d01f807
     <message>
         <location filename="../src/mirall/owncloudfolder.cpp" line="509"/>
         <source>This sync would remove all the files in the local sync folder '%1'.
@@ -1959,16 +1239,6 @@
 Voulez-vous vraiment effectuer cette opération ?</translation>
     </message>
     <message>
-<<<<<<< HEAD
-        <location filename="../src/mirall/credentialstore.cpp" line="119"/>
-        <source>Password Required</source>
-        <translation>Mot de passe requis</translation>
-    </message>
-    <message>
-        <location filename="../src/mirall/credentialstore.cpp" line="120"/>
-        <source>Please enter your %1 password:</source>
-        <translation>Entrez votre mot de passe %1:</translation>
-=======
         <location filename="../src/mirall/owncloudfolder.cpp" line="516"/>
         <source>Remove All Files?</source>
         <translation>Supprimer tous les fichiers ?</translation>
@@ -1982,7 +1252,6 @@
         <location filename="../src/mirall/owncloudfolder.cpp" line="519"/>
         <source>Keep files</source>
         <translation>Garder les fichiers</translation>
->>>>>>> 9d01f807
     </message>
 </context>
 <context>
@@ -2039,43 +1308,7 @@
     </message>
 </context>
 <context>
-<<<<<<< HEAD
-    <name>OwncloudFTPAccessPage</name>
-    <message>
-        <source>Form</source>
-        <translation type="unfinished"/>
-    </message>
-    <message>
-        <source>FTP Access to your Webaccount:</source>
-        <translation type="unfinished"/>
-    </message>
-    <message>
-        <source>FTP Details and Credentials</source>
-        <translation type="unfinished"/>
-    </message>
-    <message>
-        <source>&lt;!DOCTYPE HTML PUBLIC &quot;-//W3C//DTD HTML 4.0//EN&quot; &quot;http://www.w3.org/TR/REC-html40/strict.dtd&quot;&gt;
-&lt;html&gt;&lt;head&gt;&lt;meta name=&quot;qrichtext&quot; content=&quot;1&quot; /&gt;&lt;style type=&quot;text/css&quot;&gt;
-p, li { white-space: pre-wrap; }
-&lt;/style&gt;&lt;/head&gt;&lt;body style=&quot; font-family:'Sans Serif'; font-size:11pt; font-weight:400; font-style:normal;&quot;&gt;
-&lt;p style=&quot; margin-top:0px; margin-bottom:0px; margin-left:0px; margin-right:0px; -qt-block-indent:0; text-indent:0px;&quot;&gt;&lt;span style=&quot; color:#585858;&quot;&gt;The details here are used to install the owncloud data on your web space which is accessible over ftp. &lt;/span&gt;&lt;/p&gt;&lt;/body&gt;&lt;/html&gt;</source>
-        <translation type="unfinished"/>
-    </message>
-    <message>
-        <source>FTP-URL:</source>
-        <translation type="unfinished"/>
-    </message>
-    <message>
-        <source>FTP-User:</source>
-        <translation type="unfinished"/>
-    </message>
-    <message>
-        <source>Password:</source>
-        <translation type="unfinished"/>
-    </message>
-=======
     <name>MirallConfigFile</name>
->>>>>>> 9d01f807
     <message>
         <location filename="../src/mirall/credentialstore.cpp" line="119"/>
         <source>Password Required</source>
@@ -2162,7 +1395,6 @@
         <source>TextLabel</source>
         <translation>Zone de texte</translation>
     </message>
-<<<<<<< HEAD
     <message>
         <location filename="../src/mirall/owncloudsetuppage_ng.ui" line="107"/>
         <source>&amp;Local Folder</source>
@@ -2236,15 +1468,12 @@
 </context>
 <context>
     <name>OwncloudWizardResultPage</name>
-=======
->>>>>>> 9d01f807
-    <message>
-        <location filename="../src/mirall/owncloudsetuppage_ng.ui" line="107"/>
-        <source>&amp;Local Folder</source>
-        <translation>&amp;Répertoire Local</translation>
-    </message>
-    <message>
-<<<<<<< HEAD
+    <message>
+        <location filename="../src/mirall/owncloudwizardresultpage.ui" line="14"/>
+        <source>Form</source>
+        <translation>Formulaire</translation>
+    </message>
+    <message>
         <location filename="../src/mirall/owncloudwizardresultpage.ui" line="66"/>
         <source>Your entire account is synced to the local folder </source>
         <translation>Votre compte est intégralement synchronisé avec le répertoire local</translation>
@@ -2256,148 +1485,14 @@
         <translation>PushButton</translation>
     </message>
     <message>
-        <source>Result</source>
-        <translation type="unfinished"/>
-    </message>
-    <message>
-        <source>&lt;!DOCTYPE HTML PUBLIC &quot;-//W3C//DTD HTML 4.0//EN&quot; &quot;http://www.w3.org/TR/REC-html40/strict.dtd&quot;&gt;
-&lt;html&gt;&lt;head&gt;&lt;meta name=&quot;qrichtext&quot; content=&quot;1&quot; /&gt;&lt;style type=&quot;text/css&quot;&gt;
-p, li { white-space: pre-wrap; }
-&lt;/style&gt;&lt;/head&gt;&lt;body style=&quot; font-family:'Sans Serif'; font-size:11pt; font-weight:400; font-style:normal;&quot;&gt;
-&lt;p style=&quot; margin-top:0px; margin-bottom:0px; margin-left:0px; margin-right:0px; -qt-block-indent:0; text-indent:0px;&quot;&gt;&lt;span style=&quot; color:#585858;&quot;&gt;This page shows the status of the connection.&lt;/span&gt;&lt;/p&gt;&lt;/body&gt;&lt;/html&gt;</source>
-        <translation type="unfinished"/>
-    </message>
-    <message>
         <location filename="../src/mirall/owncloudwizardresultpage.ui" line="20"/>
         <source>TextLabel</source>
         <translation>Nom du libellé</translation>
-=======
-        <location filename="../src/mirall/owncloudsetuppage_ng.ui" line="123"/>
-        <source>pbSelectLocalFolder</source>
-        <translation>problème dans la sélection du dossier local.</translation>
-    </message>
-    <message>
-        <location filename="../src/mirall/owncloudsetuppage_ng.ui" line="139"/>
-        <source>&amp;Keep local data</source>
-        <translation>&amp;Garder des données locales</translation>
-    </message>
-    <message>
-        <location filename="../src/mirall/owncloudsetuppage_ng.ui" line="171"/>
-        <source>&lt;small&gt;Syncs your existing data to new location.&lt;/small&gt;</source>
-        <translation>&lt;small&gt;Synchronise vos données existantes vers un nouvel emplacement.&lt;/small&gt;</translation>
->>>>>>> 9d01f807
-    </message>
-    <message>
-<<<<<<< HEAD
-        <source>Form</source>
-        <translation type="unfinished"/>
-    </message>
-    <message>
-        <source>Create an ownCloud Connection</source>
-        <translation type="unfinished"/>
-    </message>
-    <message>
-        <source>Select the ownCloud you want to connect to</source>
-        <translation type="unfinished"/>
-    </message>
-    <message>
-        <source>connect my ownCloud</source>
-        <translation type="unfinished"/>
-=======
-        <location filename="../src/mirall/owncloudsetuppage_ng.ui" line="190"/>
-        <source>&lt;html&gt;&lt;head/&gt;&lt;body&gt;&lt;p&gt;If this box is checked, existing content in the local directory will be erased to start a clean sync from the server.&lt;/p&gt;&lt;p&gt;Do not check this if the local content should be uploaded to the servers directory.&lt;/p&gt;&lt;/body&gt;&lt;/html&gt;</source>
-        <translation>Si cette boite est vérifiée, le contenu existant du dossier sera effacé pour commencer une synchronisation propre du serveur. Ne pas vérifier cela si le contenu peut être télécharger dans les dossiers des serveurs.</translation>
-    </message>
-    <message>
-        <location filename="../src/mirall/owncloudsetuppage_ng.ui" line="193"/>
-        <source>&amp;Start a clean sync</source>
-        <translation>&amp; commencer à nettoyer la synchronisation</translation>
-    </message>
-    <message>
-        <location filename="../src/mirall/owncloudsetuppage_ng.ui" line="225"/>
-        <source>&lt;small&gt;Erases the contents of the local folder before syncing using the new settings.&lt;/small&gt;</source>
-        <translation>&lt;small&gt;Efface le contenu du répertoire local avant la synchronisation avec les nouveaux paramètres.&lt;/small&gt;</translation>
-    </message>
-    <message>
-        <location filename="../src/mirall/owncloudsetuppage_ng.ui" line="254"/>
-        <source>Server &amp;Address</source>
-        <translation>&amp;Adresse du serveur</translation>
-    </message>
-    <message>
-        <location filename="../src/mirall/owncloudsetuppage_ng.ui" line="273"/>
-        <source>https://...</source>
-        <translation>https://...</translation>
-    </message>
-    <message>
-        <location filename="../src/mirall/owncloudsetuppage_ng.ui" line="280"/>
-        <source>&amp;Username</source>
-        <translation>&amp;Nom d&apos;utilisateur</translation>
-    </message>
-    <message>
-        <location filename="../src/mirall/owncloudsetuppage_ng.ui" line="309"/>
-        <source>&amp;Password</source>
-        <translation>&amp;Mot de passe</translation>
->>>>>>> 9d01f807
-    </message>
-    <message>
-        <location filename="../src/mirall/owncloudsetuppage_ng.ui" line="347"/>
-        <source>Error Label</source>
-        <translation>Message d&apos;erreur</translation>
-    </message>
-    <message>
-        <location filename="../src/mirall/owncloudsetuppage_ng.ui" line="393"/>
-        <source>Advanced &amp;Settings</source>
-        <translation>&amp;Paramètres avancés</translation>
-    </message>
-    <message>
-<<<<<<< HEAD
-        <source>create a new ownCloud</source>
-        <translation type="unfinished"/>
-=======
-        <location filename="../src/mirall/owncloudsetuppage_ng.ui" line="415"/>
-        <source>Status message</source>
-        <translation>Info Etat</translation>
-    </message>
-</context>
-<context>
-    <name>OwncloudWizardResultPage</name>
-    <message>
-        <location filename="../src/mirall/owncloudwizardresultpage.ui" line="14"/>
-        <source>Form</source>
-        <translation>Formulaire</translation>
-    </message>
-    <message>
-        <location filename="../src/mirall/owncloudwizardresultpage.ui" line="66"/>
-        <source>Your entire account is synced to the local folder </source>
-        <translation>Votre compte est intégralement synchronisé avec le répertoire local</translation>
->>>>>>> 9d01f807
-    </message>
-    <message>
-        <location filename="../src/mirall/owncloudwizardresultpage.ui" line="100"/>
-        <location filename="../src/mirall/owncloudwizardresultpage.ui" line="116"/>
-        <source>PushButton</source>
-        <translation>PushButton</translation>
-    </message>
-    <message>
-        <location filename="../src/mirall/owncloudwizardresultpage.ui" line="20"/>
-        <source>TextLabel</source>
-        <translation>Nom du libellé</translation>
     </message>
 </context>
 <context>
     <name>QObject</name>
     <message>
-<<<<<<< HEAD
-        <source>ownCloud Password Required</source>
-        <translation type="unfinished"/>
-    </message>
-    <message>
-        <source>Please enter your ownCloud password:</source>
-        <translation type="unfinished"/>
-    </message>
-    <message>
-=======
->>>>>>> 9d01f807
         <location filename="../src/mirall/theme.cpp" line="50"/>
         <location filename="../src/mirall/theme.cpp" line="68"/>
         <source>Status undefined</source>
@@ -2568,19 +1663,6 @@
         <translation>Ajouter une Synchronisation...</translation>
     </message>
     <message>
-<<<<<<< HEAD
-        <source>Remove...</source>
-        <translation type="unfinished"/>
-    </message>
-    <message>
-        <source>Fetch...</source>
-        <translation type="unfinished"/>
-    </message>
-    <message>
-        <source>Push...</source>
-        <translation type="unfinished"/>
-    </message>
-    <message>
         <location filename="../src/mirall/statusdialog.ui" line="48"/>
         <source>Pause</source>
         <translation>Pause</translation>
@@ -2593,26 +1675,9 @@
     <message>
         <location filename="../src/mirall/statusdialog.ui" line="75"/>
         <source>Reset</source>
-        <translation type="unfinished"/>
-    </message>
-    <message>
-=======
-        <location filename="../src/mirall/statusdialog.ui" line="48"/>
-        <source>Pause</source>
-        <translation>Pause</translation>
-    </message>
-    <message>
-        <location filename="../src/mirall/statusdialog.ui" line="68"/>
-        <source>Remove</source>
-        <translation>Supprimer</translation>
-    </message>
-    <message>
-        <location filename="../src/mirall/statusdialog.ui" line="75"/>
-        <source>Reset</source>
         <translation>Réinitialiser</translation>
     </message>
     <message>
->>>>>>> 9d01f807
         <location filename="../src/mirall/statusdialog.ui" line="95"/>
         <source>Info...</source>
         <translation>Information...</translation>
