--- conflicted
+++ resolved
@@ -32,10 +32,7 @@
 #define _CSYNC_H
 
 #include <stdbool.h>
-<<<<<<< HEAD
 #include <stdint.h>
-=======
->>>>>>> b6c86bca
 #include <unistd.h>
 #include <sys/types.h>
 
@@ -134,13 +131,8 @@
     /* off_t       size; */
     time_t      modtime;
 #ifdef _WIN32
-<<<<<<< HEAD
     uint32_t    uid;
     uint32_t    gid;
-=======
-    int         uid;
-    int         gid;
->>>>>>> b6c86bca
 #else
     uid_t       uid;
     gid_t       gid;
