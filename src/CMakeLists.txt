--- conflicted
+++ resolved
@@ -468,17 +468,12 @@
 #FIXME: find a nice solution to make the second if(BUILD_OWNCLOUD_OSX_BUNDLE) unnecessary
 # currently it needs to be done because the code right above needs to be executed no matter
 # if building a bundle or not and the install_qt4_executable needs to be called afterwards
-<<<<<<< HEAD
-if(BUILD_OWNCLOUD_OSX_BUNDLE)
+if(BUILD_OWNCLOUD_OSX_BUNDLE AND NOT BUILD_LIBRARIES_ONLY)
     if(Qt5Core_FOUND)
         install_qt5_executable(${OWNCLOUD_OSX_BUNDLE} "qtaccessiblewidgets;qsqlite;qcocoa")
     else(Qt5Core_FOUND)
         install_qt4_executable(${OWNCLOUD_OSX_BUNDLE} "qtaccessiblewidgets;qsqlite")
     endif(Qt5Core_FOUND)
-=======
-if(BUILD_OWNCLOUD_OSX_BUNDLE AND NOT BUILD_LIBRARIES_ONLY)
-    install_qt4_executable(${OWNCLOUD_OSX_BUNDLE} "qtaccessiblewidgets;qsqlite")
->>>>>>> 07904e07
 endif()
 
 find_program(KRAZY2_EXECUTABLE krazy2)
