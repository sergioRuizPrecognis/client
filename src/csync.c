/*
 * libcsync -- a library to sync a directory with another
 *
 * Copyright (c) 2008-2012 by Andreas Schneider <asn@cryptomilk.org>
 *
 * This program is free software; you can redistribute it and/or
 * modify it under the terms of the GNU General Public License
 * as published by the Free Software Foundation; either version 2
 * of the License, or (at your option) any later version.
 *
 * This program is distributed in the hope that it will be useful,
 * but WITHOUT ANY WARRANTY; without even the implied warranty of
 * MERCHANTABILITY or FITNESS FOR A PARTICULAR PURPOSE.  See the
 * GNU General Public License for more details.
 *
 * You should have received a copy of the GNU General Public License
 * along with this program; if not, write to the Free Software Foundation,
 * Inc., 51 Franklin Street, Fifth Floor, Boston, MA  02110-1301, USA.
 */

#include "config.h"

#ifndef _GNU_SOURCE
#define _GNU_SOURCE
#endif

#include <errno.h>
#include <stdio.h>
#include <string.h>
#include <time.h>
#include <unistd.h>
#include <sys/types.h>
#include <stdbool.h>

#ifdef WITH_ICONV
#include <iconv.h>
#endif

#include "c_lib.h"
#include "csync_private.h"
#include "csync_config.h"
#include "csync_exclude.h"
#include "csync_lock.h"
#include "csync_statedb.h"
#include "csync_time.h"
#include "csync_util.h"
#include "csync_misc.h"
#include "c_jhash.h"
#include "std/c_private.h"


#include "csync_update.h"
#include "csync_reconcile.h"
#include "csync_propagate.h"

#include "vio/csync_vio.h"

#include "csync_log.h"

static int _key_cmp(const void *key, const void *data) {
  uint64_t a;
  csync_file_stat_t *b;

  a = *(uint64_t *) (key);
  b = (csync_file_stat_t *) data;

  if (a < b->phash) {
    return -1;
  } else if (a > b->phash) {
    return 1;
  }

  return 0;
}

static int _data_cmp(const void *key, const void *data) {
  csync_file_stat_t *a, *b;

  a = (csync_file_stat_t *) key;
  b = (csync_file_stat_t *) data;

  if (a->phash < b->phash) {
    return -1;
  } else if (a->phash > b->phash) {
    return 1;
  }

  return 0;
}

int csync_create(CSYNC **csync, const char *local, const char *remote) {
  CSYNC *ctx;
  size_t len = 0;
  char *home;
  int rc;

  ctx = c_malloc(sizeof(CSYNC));
  if (ctx == NULL) {
    return -1;
  }

  ctx->error_code = CSYNC_ERR_NONE;

  /* remove trailing slashes */
  len = strlen(local);
  while(len > 0 && local[len - 1] == '/') --len;

  ctx->local.uri = c_strndup(local, len);
  if (ctx->local.uri == NULL) {
    ctx->error_code = CSYNC_ERR_MEM;
    free(ctx);
    return -1;
  }

  /* remove trailing slashes */
  len = strlen(remote);
  while(len > 0 && remote[len - 1] == '/') --len;

  ctx->remote.uri = c_strndup(remote, len);
  if (ctx->remote.uri == NULL) {
    ctx->error_code = CSYNC_ERR_MEM;
    free(ctx);
    return -1;
  }

  ctx->options.max_depth = MAX_DEPTH;
  ctx->options.max_time_difference = MAX_TIME_DIFFERENCE;
  ctx->options.unix_extensions = 0;
  ctx->options.with_conflict_copys=false;
  ctx->options.local_only_mode = false;

  ctx->pwd.uid = getuid();
  ctx->pwd.euid = geteuid();

  home = csync_get_user_home_dir();
  if (home == NULL) {
    SAFE_FREE(ctx->local.uri);
    SAFE_FREE(ctx->remote.uri);
    SAFE_FREE(ctx);
    errno = ENOMEM;
    ctx->error_code = CSYNC_ERR_MEM;
    return -1;
  }

  rc = asprintf(&ctx->options.config_dir, "%s/%s", home, CSYNC_CONF_DIR);
  SAFE_FREE(home);
  if (rc < 0) {
    SAFE_FREE(ctx->local.uri);
    SAFE_FREE(ctx->remote.uri);
    SAFE_FREE(ctx);
    errno = ENOMEM;
    ctx->error_code = CSYNC_ERR_MEM;
    return -1;
  }

  ctx->local.list     = 0;
  ctx->local.id_list  = 0;
  ctx->remote.list    = 0;
  ctx->remote.id_list = 0;

  *csync = ctx;
  return 0;
}

int csync_init(CSYNC *ctx) {
  int rc;
  time_t timediff = -1;
  char *exclude = NULL;
  char *lock = NULL;
  char *config = NULL;
  char errbuf[256] = {0};
  
  if (ctx == NULL) {
    errno = EBADF;
    return -1;
  }
  ctx->error_code = CSYNC_ERR_NONE;

  /* Do not initialize twice */
  if (ctx->status & CSYNC_STATUS_INIT) {
    return 1;
  }

  /* create dir if it doesn't exist */
  if (! c_isdir(ctx->options.config_dir)) {
    c_mkdirs(ctx->options.config_dir, 0700);
  }

  /* create lock file */
  if (asprintf(&lock, "%s/%s", ctx->options.config_dir, CSYNC_LOCK_FILE) < 0) {
    ctx->error_code = CSYNC_ERR_MEM;
    rc = -1;
    goto out;
  }

  if (csync_lock(ctx, lock) < 0) {
    ctx->error_code = CSYNC_ERR_LOCK;
    rc = -1;
    goto out;
  }

  /* load config file */
  if (asprintf(&config, "%s/%s", ctx->options.config_dir, CSYNC_CONF_FILE) < 0) {
    ctx->error_code = CSYNC_ERR_MEM;
    rc = -1;
    goto out;
  }

  if (csync_config_load(ctx, config) < 0) {
      CSYNC_LOG(CSYNC_LOG_PRIORITY_WARN, "Could not load config file %s, using defaults.", config);
  }

#ifndef _WIN32
  /* load global exclude list */
  if (asprintf(&exclude, "%s/ocsync/%s", SYSCONFDIR, CSYNC_EXCLUDE_FILE) < 0) {
    ctx->error_code = CSYNC_ERR_MEM;
    rc = -1;
    goto out;
  }

  if (csync_exclude_load(ctx, exclude) < 0) {
    strerror_r(errno, errbuf, sizeof(errbuf));
    CSYNC_LOG(CSYNC_LOG_PRIORITY_WARN, "Could not load %s - %s", exclude,
              errbuf);
  }
  SAFE_FREE(exclude);
#endif
  /* load user exclude list */
  if (asprintf(&exclude, "%s/%s", ctx->options.config_dir, CSYNC_EXCLUDE_FILE) < 0) {
    ctx->error_code = CSYNC_ERR_UNSPEC;
    rc = -1;
    goto out;
  }

  if (csync_exclude_load(ctx, exclude) < 0) {
    strerror_r(errno, errbuf, sizeof(errbuf));
    CSYNC_LOG(CSYNC_LOG_PRIORITY_INFO, "Could not load %s - %s", exclude, 
              errbuf);
  }

  /* create/load statedb */
  if (! csync_is_statedb_disabled(ctx)) {
    rc = asprintf(&ctx->statedb.file, "%s/.csync_journal.db",
                  ctx->local.uri);
    if (rc < 0) {
        goto out;
    }
    CSYNC_LOG(CSYNC_LOG_PRIORITY_DEBUG, "Journal: %s", ctx->statedb.file);

    if (csync_statedb_load(ctx, ctx->statedb.file) < 0) {
      ctx->error_code = CSYNC_ERR_STATEDB_LOAD;
      rc = -1;
      goto out;
    }
  }

  ctx->local.type = LOCAL_REPLICA;

  /* check for uri */
  if ( !ctx->options.local_only_mode && csync_fnmatch("*://*", ctx->remote.uri, 0) == 0) {
    size_t len;
    len = strstr(ctx->remote.uri, "://") - ctx->remote.uri;
    /* get protocol */
    if (len > 0) {
      char *module = NULL;
      /* module name */
      module = c_strndup(ctx->remote.uri, len);
      if (module == NULL) {
        ctx->error_code = CSYNC_ERR_MODULE;
        rc = -1;
        goto out;
      }
      /* load module */
retry_vio_init:
      rc = csync_vio_init(ctx, module, NULL);
      if (rc < 0) {
        len = strlen(module);

        if (len > 0 && module[len-1] == 's') {
          module[len-1] = '\0';
          goto retry_vio_init;
        }
        /* Now vio init finally failed which means a module could not be found. */
        ctx->error_code = CSYNC_ERR_MODULE;
	CSYNC_LOG(CSYNC_LOG_PRIORITY_FATAL,
		  "The csync module %s could not be loaded.", module);
        SAFE_FREE(module);
        goto out;
      }
      SAFE_FREE(module);
      ctx->remote.type = REMOTE_REPLICA;
    }
  } else {
    ctx->remote.type = LOCAL_REPLICA;
  }

  if(!ctx->options.local_only_mode) {
    if(ctx->module.capabilities.time_sync_required) {
      timediff = csync_timediff(ctx);
      if (timediff > ctx->options.max_time_difference) {
        CSYNC_LOG(CSYNC_LOG_PRIORITY_FATAL,
                  "Clock skew detected. The time difference is greater than %d seconds!",
                  ctx->options.max_time_difference);
        ctx->error_code = CSYNC_ERR_TIMESKEW;
        rc = -1;
        goto out;
      } else if (timediff < 0) {
        /* error code was set in csync_timediff() */
        CSYNC_LOG(CSYNC_LOG_PRIORITY_FATAL, "Synchronisation is not possible!");
	/* do not override error code set by timediff */
	if(ctx->error_code == CSYNC_ERR_NONE) {
	  ctx->error_code = CSYNC_ERR_TIMESKEW;
	}
        rc = -1;
        goto out;
      }
    } else {
        CSYNC_LOG(CSYNC_LOG_PRIORITY_TRACE, "Module does not need time synchronization.");
    }

    if(ctx->module.capabilities.unix_extensions == -1) { /* detect */
      if (csync_unix_extensions(ctx) < 0) {
        CSYNC_LOG(CSYNC_LOG_PRIORITY_FATAL, "Could not detect filesystem type.");
        ctx->error_code = CSYNC_ERR_FILESYSTEM;
        rc = -1;
        goto out;
      }
    } else {
      /* The module specifies the value for the unix_extensions. */
      ctx->options.unix_extensions = ctx->module.capabilities.unix_extensions;
    }
  }

  if (ctx->callbacks.progresscb)
    csync_vio_set_property(ctx, "progress_callback", &ctx->callbacks.progresscb);

  if (ctx->options.timeout)
    csync_vio_set_property(ctx, "timeout", &ctx->options.timeout);

  if (c_rbtree_create(&ctx->local.tree, _key_cmp, _data_cmp) < 0) {
    ctx->error_code = CSYNC_ERR_TREE;
    rc = -1;
    goto out;
  }

  if (c_rbtree_create(&ctx->remote.tree, _key_cmp, _data_cmp) < 0) {
    ctx->error_code = CSYNC_ERR_TREE;
    rc = -1;
    goto out;
  }

  ctx->status = CSYNC_STATUS_INIT;

  csync_set_module_property(ctx, "csync_context", ctx);

  /* initialize random generator */
  srand(time(NULL));

  rc = 0;

out:
  SAFE_FREE(lock);
  SAFE_FREE(exclude);
  SAFE_FREE(config);
  return rc;
}

int csync_update(CSYNC *ctx) {
  int rc = -1;
  struct timespec start, finish;
  
  if (ctx == NULL) {
    errno = EBADF;
    return -1;
  }
  ctx->error_code = CSYNC_ERR_NONE;

  csync_memstat_check(ctx);

  /* update detection for local replica */
  csync_gettime(&start);
  ctx->current = LOCAL_REPLICA;
  ctx->replica = ctx->local.type;

  rc = csync_ftw(ctx, ctx->local.uri, csync_walker, MAX_DEPTH);

  csync_gettime(&finish);

  CSYNC_LOG(CSYNC_LOG_PRIORITY_DEBUG,
      "Update detection for local replica took %.2f seconds walking %zu files.",
      c_secdiff(finish, start), c_rbtree_size(ctx->local.tree));
  csync_memstat_check(ctx);

  if (rc < 0) {
    if(ctx->error_code == CSYNC_ERR_NONE)
        ctx->error_code = csync_errno_to_csync_error(CSYNC_ERR_UPDATE);
    return -1;
  }

  /* update detection for remote replica */
  if( ! ctx->options.local_only_mode ) {
      csync_gettime(&start);
      ctx->current = REMOTE_REPLICA;
      ctx->replica = ctx->remote.type;

      rc = csync_ftw(ctx, ctx->remote.uri, csync_walker, MAX_DEPTH);
      csync_gettime(&finish);

      CSYNC_LOG(CSYNC_LOG_PRIORITY_DEBUG,
                "Update detection for remote replica took %.2f seconds "
                "walking %zu files.",
                c_secdiff(finish, start), c_rbtree_size(ctx->remote.tree));
      csync_memstat_check(ctx);

      if (rc < 0) {
          if(ctx->error_code == CSYNC_ERR_NONE )
            ctx->error_code = csync_errno_to_csync_error(CSYNC_ERR_UPDATE);
          return -1;
      }
  }
  ctx->status |= CSYNC_STATUS_UPDATE;

  return 0;
}

int csync_reconcile(CSYNC *ctx) {
  int rc = -1;
  struct timespec start, finish;

  if (ctx == NULL) {
    errno = EBADF;
    return -1;
  }
  ctx->error_code = CSYNC_ERR_NONE;

  /* Reconciliation for local replica */
  csync_gettime(&start);

  ctx->current = LOCAL_REPLICA;
  ctx->replica = ctx->local.type;

  rc = csync_reconcile_updates(ctx);

  csync_gettime(&finish);

  CSYNC_LOG(CSYNC_LOG_PRIORITY_DEBUG,
      "Reconciliation for local replica took %.2f seconds visiting %zu files.",
      c_secdiff(finish, start), c_rbtree_size(ctx->local.tree));

  if (rc < 0) {
    if( ctx->error_code == CSYNC_ERR_NONE )
      ctx->error_code = csync_errno_to_csync_error( CSYNC_ERR_RECONCILE );
    return -1;
  }

  /* Reconciliation for local replica */
  csync_gettime(&start);

  ctx->current = REMOTE_REPLICA;
  ctx->replica = ctx->remote.type;

  rc = csync_reconcile_updates(ctx);

  csync_gettime(&finish);

  CSYNC_LOG(CSYNC_LOG_PRIORITY_DEBUG,
      "Reconciliation for remote replica took %.2f seconds visiting %zu files.",
      c_secdiff(finish, start), c_rbtree_size(ctx->remote.tree));

  if (rc < 0) {
    if( ctx->error_code == CSYNC_ERR_NONE )
      ctx->error_code = csync_errno_to_csync_error( CSYNC_ERR_RECONCILE );
    return -1;
  }

  ctx->status |= CSYNC_STATUS_RECONCILE;

  return 0;
}

int csync_propagate(CSYNC *ctx) {
  int rc = -1;
  struct timespec start, finish;

  if (ctx == NULL) {
    errno = EBADF;
    return -1;
  }
  ctx->error_code = CSYNC_ERR_NONE;

  /* Reconciliation for local replica */
  csync_gettime(&start);

  ctx->current = LOCAL_REPLICA;
  ctx->replica = ctx->local.type;

  rc = csync_propagate_files(ctx);

  csync_gettime(&finish);

  CSYNC_LOG(CSYNC_LOG_PRIORITY_DEBUG,
      "Propagation for local replica took %.2f seconds visiting %zu files.",
      c_secdiff(finish, start), c_rbtree_size(ctx->local.tree));

  if (rc < 0) {
    if( ctx->error_code == CSYNC_ERR_NONE )
      ctx->error_code = csync_errno_to_csync_error( CSYNC_ERR_PROPAGATE);
    return -1;
  }

  /* Reconciliation for local replica */
  csync_gettime(&start);

  ctx->current = REMOTE_REPLICA;
  ctx->replica = ctx->remote.type;

  rc = csync_propagate_files(ctx);

  csync_gettime(&finish);

  CSYNC_LOG(CSYNC_LOG_PRIORITY_DEBUG,
      "Propagation for remote replica took %.2f seconds visiting %zu files.",
      c_secdiff(finish, start), c_rbtree_size(ctx->remote.tree));

  if (rc < 0) {
    if( ctx->error_code == CSYNC_ERR_NONE )
      ctx->error_code = csync_errno_to_csync_error( CSYNC_ERR_PROPAGATE);
    return -1;
  }

  csync_gettime(&start);
  ctx->current = LOCAL_REPLICA;
  ctx->replica = ctx->local.type;
  rc = csync_correct_id(ctx);
  if (rc < 0) {
      ctx->error_code = CSYNC_ERR_PROPAGATE;
      return -1;
  }

  ctx->current = REMOTE_REPLICA;
  ctx->replica = ctx->remote.type;
  rc = csync_correct_id(ctx);
  if (rc < 0) {
      ctx->error_code = CSYNC_ERR_PROPAGATE;
      return -1;
  }
  csync_gettime(&finish);

  CSYNC_LOG(CSYNC_LOG_PRIORITY_DEBUG,
            "Correct Id took. %.2f seconds ",
            c_secdiff(finish, start));
  

  ctx->status |= CSYNC_STATUS_PROPAGATE;

  return 0;
}

/*
 * local visitor which calls the user visitor with repacked stat info.
 */
static int _csync_treewalk_visitor(void *obj, void *data) {
    int rc = 0;
    csync_file_stat_t *cur         = NULL;
    CSYNC *ctx                     = NULL;
    c_rbtree_visit_func *visitor   = NULL;
    _csync_treewalk_context *twctx = NULL;
    TREE_WALK_FILE trav;

    cur = (csync_file_stat_t *) obj;
    ctx = (CSYNC *) data;

    if (ctx == NULL) {
      return -1;
    }

    if (obj == NULL || data == NULL) {
      ctx->error_code = CSYNC_ERR_PARAM;
      return -1;
    }
    ctx->error_code = CSYNC_ERR_NONE;

    twctx = (_csync_treewalk_context*) ctx->callbacks.userdata;
    if (twctx == NULL) {
      ctx->error_code = CSYNC_ERR_PARAM;
      return -1;
    }

    if (twctx->instruction_filter > 0 &&
        !(twctx->instruction_filter & cur->instruction) ) {
        return 0;
    }

    visitor = (c_rbtree_visit_func*)(twctx->user_visitor);
    if (visitor != NULL) {
      trav.path =   cur->path;
      trav.modtime = cur->modtime;
      trav.uid =    cur->uid;
      trav.gid =    cur->gid;
      trav.mode =   cur->mode;
      trav.type =   cur->type;
      trav.instruction = cur->instruction;
      trav.rename_path = cur->destpath;

      rc = (*visitor)(&trav, twctx->userdata);
      cur->instruction = trav.instruction;
      return rc;
    }
    ctx->error_code = CSYNC_ERR_TREE;
    return -1;
}

/*
 * treewalk function, called from its wrappers below.
 *
 * it encapsulates the user visitor function, the filter and the userdata
 * into a treewalk_context structure and calls the rb treewalk function,
 * which calls the local _csync_treewalk_visitor in this module.
 * The user visitor is called from there.
 */
static int _csync_walk_tree(CSYNC *ctx, c_rbtree_t *tree, csync_treewalk_visit_func *visitor, int filter)
{
    _csync_treewalk_context tw_ctx;
    int rc = -1;

    if (ctx == NULL) {
      errno = EBADF;
      return -1;
    }
    ctx->error_code = CSYNC_ERR_NONE;

    if(!(visitor && tree)) {
      ctx->error_code =  CSYNC_ERR_PARAM;
      return rc;
    }
    
    tw_ctx.userdata = ctx->callbacks.userdata;
    tw_ctx.user_visitor = visitor;
    tw_ctx.instruction_filter = filter;

    ctx->callbacks.userdata = &tw_ctx;

    rc = c_rbtree_walk(tree, (void*) ctx, _csync_treewalk_visitor);
    if( rc < 0 ) {
      if( ctx->error_code == CSYNC_ERR_NONE )
        ctx->error_code = csync_errno_to_csync_error(CSYNC_ERR_TREE);
    }
    ctx->callbacks.userdata = tw_ctx.userdata;

    return rc;
}

/*
 * wrapper function for treewalk on the remote tree
 */
int csync_walk_remote_tree(CSYNC *ctx,  csync_treewalk_visit_func *visitor, int filter)
{
    c_rbtree_t *tree = NULL;
    int rc = -1;
    
    if(ctx) {
        tree = ctx->remote.tree;
    }

    /* all error handling in the called function */
    rc = _csync_walk_tree(ctx, tree, visitor, filter);
    return rc;
}

/*
 * wrapper function for treewalk on the local tree
 */
int csync_walk_local_tree(CSYNC *ctx, csync_treewalk_visit_func *visitor, int filter)
{
    c_rbtree_t *tree = NULL;
    int rc = -1;

    if(ctx) {
        tree = ctx->local.tree;
    }

    /* all error handling in the called function */
    rc = _csync_walk_tree(ctx, tree, visitor, filter);
    return rc;  
}

static void _tree_destructor(void *data) {
  csync_file_stat_t *freedata = NULL;

  freedata = (csync_file_stat_t *) data;
  SAFE_FREE(freedata->md5);
  SAFE_FREE(freedata->destpath);
  SAFE_FREE(freedata);
}

static int  _merge_and_write_statedb(CSYNC *ctx) {
  struct timespec start, finish;
  char errbuf[256] = {0};
  int jwritten = 0;
  int rc = 0;

  /* if we have a statedb */
  if (ctx->statedb.db != NULL) {
    /* and we have successfully synchronized */
    if (ctx->status >= CSYNC_STATUS_DONE) {
      /* merge trees */
      if (csync_merge_file_trees(ctx) < 0) {
        strerror_r(errno, errbuf, sizeof(errbuf));
        CSYNC_LOG(CSYNC_LOG_PRIORITY_ERROR, "Unable to merge trees: %s",
                  errbuf);
        rc = -1;
      } else {
        csync_gettime(&start);
        /* write the statedb to disk */
        if (csync_statedb_write(ctx) == 0) {
          jwritten = 1;
          csync_gettime(&finish);
          CSYNC_LOG(CSYNC_LOG_PRIORITY_DEBUG,
              "Writing the statedb of %zu files to disk took %.2f seconds",
              c_rbtree_size(ctx->local.tree), c_secdiff(finish, start));
        } else {
          strerror_r(errno, errbuf, sizeof(errbuf));
          CSYNC_LOG(CSYNC_LOG_PRIORITY_ERROR, "Unable to write statedb: %s",
                    errbuf);
          rc = -1;
        }
      }
    }
    if (csync_statedb_close(ctx, ctx->statedb.file, jwritten) < 0) {
      CSYNC_LOG(CSYNC_LOG_PRIORITY_DEBUG, "ERR: closing of statedb failed.");
      rc = -1;
    }
  }
  return rc;
}

int csync_commit(CSYNC *ctx) {
  int rc = 0;

  ctx->error_code = CSYNC_ERR_NONE;

  if (_merge_and_write_statedb(ctx) < 0) {
    CSYNC_LOG(CSYNC_LOG_PRIORITY_DEBUG, "Merge and Write database failed!");
    if (ctx->error_code == CSYNC_ERR_NONE) {
      ctx->error_code = CSYNC_ERR_STATEDB_WRITE;
    }
    rc = 1;  /* Set to soft error. */
    /* The other steps happen anyway, what else can we do? */
  }

<<<<<<< HEAD
=======
  csync_vio_commit(ctx);

>>>>>>> b91b9692
  /* destroy the rbtrees */
  if (c_rbtree_size(ctx->local.tree) > 0) {
    c_rbtree_destroy(ctx->local.tree, _tree_destructor);
  }

  if (c_rbtree_size(ctx->remote.tree) > 0) {
    c_rbtree_destroy(ctx->remote.tree, _tree_destructor);
  }

  /* free memory */
  c_rbtree_free(ctx->local.tree);
  c_list_free(ctx->local.list);
  c_list_free(ctx->local.id_list);
  c_rbtree_free(ctx->remote.tree);
  c_list_free(ctx->remote.list);
  c_list_free(ctx->remote.id_list);

<<<<<<< HEAD
=======
  ctx->remote.list = 0;
  ctx->remote.id_list = 0;
  ctx->local.list = 0;
  ctx->local.id_list = 0;

  ctx->remote.read_from_db = 0;

>>>>>>> b91b9692
  /* create/load statedb */
  if (! csync_is_statedb_disabled(ctx)) {
    if(!ctx->statedb.file) {
      rc = asprintf(&ctx->statedb.file, "%s/.csync_journal.db",
                    ctx->local.uri);
      if (rc < 0) {
        ctx->error_code = CSYNC_ERR_MEM;
        CSYNC_LOG(CSYNC_LOG_PRIORITY_DEBUG, "Failed to assemble statedb file name.");
        goto out;
      }
    }
    CSYNC_LOG(CSYNC_LOG_PRIORITY_DEBUG, "Journal: %s", ctx->statedb.file);

    if (csync_statedb_load(ctx, ctx->statedb.file) < 0) {
      ctx->error_code = CSYNC_ERR_STATEDB_LOAD;
      rc = -1;
      goto out;
    }
  }

  /* Create new trees */
  if (c_rbtree_create(&ctx->local.tree, _key_cmp, _data_cmp) < 0) {
    ctx->error_code = CSYNC_ERR_TREE;
    rc = -1;
    goto out;
  }

  if (c_rbtree_create(&ctx->remote.tree, _key_cmp, _data_cmp) < 0) {
    ctx->error_code = CSYNC_ERR_TREE;
    rc = -1;
    goto out;
  }

  ctx->status = CSYNC_STATUS_INIT;
<<<<<<< HEAD
=======
  ctx->error_code = CSYNC_ERR_NONE;
  SAFE_FREE(ctx->error_string);
>>>>>>> b91b9692
  out:
  return rc;
}

int csync_destroy(CSYNC *ctx) {
  char *lock = NULL;

  if (ctx == NULL) {
    errno = EBADF;
    return -1;
  }
  ctx->error_code = CSYNC_ERR_NONE;

  csync_vio_shutdown(ctx);

  if (_merge_and_write_statedb(ctx) < 0) {
    CSYNC_LOG(CSYNC_LOG_PRIORITY_DEBUG, "destroy: Merge and Write database failed!");
    if (ctx->error_code == CSYNC_ERR_NONE) {
      ctx->error_code = CSYNC_ERR_STATEDB_WRITE;
    }
    /* The other steps happen anyway, what else can we do? */
  }

  /* clear exclude list */
  csync_exclude_destroy(ctx);

  /* remove the lock file */
  if (asprintf(&lock, "%s/%s", ctx->options.config_dir, CSYNC_LOCK_FILE) > 0) {
    csync_lock_remove(ctx, lock);
  }

  while (ctx->progress) {
    csync_progressinfo_t *next = ctx->progress->next;
    csync_statedb_free_progressinfo(ctx->progress);
    ctx->progress = next;
  }

  /* destroy the rbtrees */
  if (c_rbtree_size(ctx->local.tree) > 0) {
    c_rbtree_destroy(ctx->local.tree, _tree_destructor);
  }

  if (c_rbtree_size(ctx->remote.tree) > 0) {
    c_rbtree_destroy(ctx->remote.tree, _tree_destructor);
  }

  /* free memory */
  c_rbtree_free(ctx->local.tree);
  c_list_free(ctx->local.list);
  c_list_free(ctx->local.id_list);
  c_rbtree_free(ctx->remote.tree);
  c_list_free(ctx->remote.list);
  c_list_free(ctx->remote.id_list);
  SAFE_FREE(ctx->local.uri);
  SAFE_FREE(ctx->remote.uri);
  SAFE_FREE(ctx->options.config_dir);
  SAFE_FREE(ctx->statedb.file);
  SAFE_FREE(ctx->error_string);

#ifdef WITH_ICONV
  c_close_iconv();
#endif

  SAFE_FREE(ctx);

  SAFE_FREE(lock);

  return 0;
}

/* Check if csync is the required version or get the version string. */
const char *csync_version(int req_version) {
  if (req_version <= LIBCSYNC_VERSION_INT) {
    return CSYNC_STRINGIFY(LIBCSYNC_VERSION);
  }

  return NULL;
}

int csync_add_exclude_list(CSYNC *ctx, const char *path) {
  if (ctx == NULL || path == NULL) {
    return -1;
  }
  ctx->error_code = CSYNC_ERR_NONE;

  return csync_exclude_load(ctx, path);
}

const char *csync_get_config_dir(CSYNC *ctx) {
  if (ctx == NULL) {
    return NULL;
  }
  ctx->error_code = CSYNC_ERR_NONE;

  return ctx->options.config_dir;
}

int csync_set_config_dir(CSYNC *ctx, const char *path) {
  if (ctx == NULL || path == NULL) {
    return -1;
  }
  ctx->error_code = CSYNC_ERR_NONE;

  SAFE_FREE(ctx->options.config_dir);
  ctx->options.config_dir = c_strdup(path);
  if (ctx->options.config_dir == NULL) {
    ctx->error_code = CSYNC_ERR_MEM;
    return -1;
  }

  return 0;
}

int csync_enable_statedb(CSYNC *ctx) {
  if (ctx == NULL) {
    return -1;
  }
  ctx->error_code = CSYNC_ERR_NONE;

  if (ctx->status & CSYNC_STATUS_INIT) {
    ctx->error_code = CSYNC_ERR_UNSPEC;
    fprintf(stderr, "csync_enable_statedb: This function must be called before initialization.\n");
    return -1;
  }

  ctx->statedb.disabled = 0;

  return 0;
}

int csync_disable_statedb(CSYNC *ctx) {
  if (ctx == NULL) {
    return -1;
  }
  ctx->error_code = CSYNC_ERR_NONE;

  if (ctx->status & CSYNC_STATUS_INIT) {
    ctx->error_code = CSYNC_ERR_UNSPEC;
    fprintf(stderr, "csync_disable_statedb: This function must be called before initialization.\n");
    return -1;
  }

  ctx->statedb.disabled = 1;

  return 0;
}

int csync_is_statedb_disabled(CSYNC *ctx) {
  if (ctx == NULL) {
    return -1;
  }
  ctx->error_code = CSYNC_ERR_NONE;

  return ctx->statedb.disabled;
}

int csync_set_auth_callback(CSYNC *ctx, csync_auth_callback cb) {
  if (ctx == NULL || cb == NULL) {
    return -1;
  }
  ctx->error_code = CSYNC_ERR_NONE;

  if (ctx->status & CSYNC_STATUS_INIT) {
    fprintf(stderr, "csync_set_auth_callback: This function must be called before initialization.\n");
    ctx->error_code = CSYNC_ERR_UNSPEC;
    return -1;
  }
  ctx->callbacks.auth_function = cb;

  return 0;
}

int csync_set_log_verbosity(CSYNC *ctx, int verbosity) {
  if (ctx == NULL || verbosity < 0) {
    return -1;
  }

  ctx->options.log_verbosity = verbosity;

  return 0;
}

int csync_get_log_verbosity(CSYNC *ctx) {
  if (ctx == NULL) {
    return -1;
  }

  return ctx->options.log_verbosity;
}

int csync_set_log_callback(CSYNC *ctx, csync_log_callback cb) {
  if (ctx == NULL || cb == NULL) {
    return -1;
  }

  ctx->callbacks.log_function = cb;

  return 0;
}

const char *csync_get_statedb_file(CSYNC *ctx) {
  if (ctx == NULL) {
    return NULL;
  }
  ctx->error_code = CSYNC_ERR_NONE;

  return c_strdup(ctx->statedb.file);
}

void *csync_get_userdata(CSYNC *ctx) {
  if (ctx == NULL) {
    return NULL;
  }
  ctx->error_code = CSYNC_ERR_NONE;

  return ctx->callbacks.userdata;
}

int csync_set_userdata(CSYNC *ctx, void *userdata) {
  if (ctx == NULL) {
    return -1;
  }
  ctx->error_code = CSYNC_ERR_NONE;

  ctx->callbacks.userdata = userdata;

  return 0;
}

csync_auth_callback csync_get_auth_callback(CSYNC *ctx) {
  if (ctx == NULL) {
    return NULL;
  }
  ctx->error_code = CSYNC_ERR_NONE;

  return ctx->callbacks.auth_function;
}

csync_log_callback csync_get_log_callback(CSYNC *ctx) {
  if (ctx == NULL) {
    return NULL;
  }

  return ctx->callbacks.log_function;
}

int csync_set_status(CSYNC *ctx, int status) {
  if (ctx == NULL || status < 0) {
    return -1;
  }
  ctx->error_code = CSYNC_ERR_NONE;

  ctx->status = status;

  return 0;
}

int csync_get_status(CSYNC *ctx) {
  if (ctx == NULL) {
    return -1;
  }
  ctx->error_code = CSYNC_ERR_NONE;

  return ctx->status;
}

int csync_enable_conflictcopys(CSYNC* ctx){
  if (ctx == NULL) {
    return -1;
  }
  ctx->error_code = CSYNC_ERR_NONE;

  if (ctx->status & CSYNC_STATUS_INIT) {
    fprintf(stderr, "csync_enable_conflictcopys: This function must be called before initialization.\n");
    ctx->error_code = CSYNC_ERR_UNSPEC;
    return -1;
  }

  ctx->options.with_conflict_copys=true;

  return 0;
}

int csync_set_local_only(CSYNC *ctx, bool local_only) {
    if (ctx == NULL) {
        return -1;
    }
    ctx->error_code = CSYNC_ERR_NONE;

    if (ctx->status & CSYNC_STATUS_INIT) {
        fprintf(stderr, "csync_set_local_only: This function must be called before initialization.\n");
        ctx->error_code = CSYNC_ERR_UNSPEC;
        return -1;
    }

    ctx->options.local_only_mode=local_only;

    return 0;
}

bool csync_get_local_only(CSYNC *ctx) {
    if (ctx == NULL) {
        return -1;
    }
    ctx->error_code = CSYNC_ERR_NONE;

    return ctx->options.local_only_mode;
}

CSYNC_ERROR_CODE csync_get_error(CSYNC *ctx) {
    if (ctx == NULL) {
        return CSYNC_ERR_PARAM;
    }
    return ctx->error_code;
}

const char *csync_get_error_string(CSYNC *ctx)
{
  return csync_vio_get_error_string(ctx);
}

int csync_set_module_property(CSYNC* ctx, const char* key, void* value)
{
    if (!(ctx->status & CSYNC_STATUS_INIT)) {
        ctx->error_code = CSYNC_ERR_UNSPEC;
        fprintf(stderr, "csync_set_module_property: This function must be called after initialization.\n");
        return -1;
    }
    return csync_vio_set_property(ctx, key, value);
}

#ifdef WITH_ICONV
int csync_set_iconv_codec(const char *from)
{
  c_close_iconv();

  if (from != NULL) {
    c_setup_iconv(from);
  }

  return 0;
}
#endif

int csync_set_progress_callback(CSYNC* ctx, csync_progress_callback cb)
{
  if (ctx == NULL) {
    return -1;
  }
  if (cb == NULL ) {
    ctx->error_code = CSYNC_ERR_PARAM;
    return -1;
  }

  ctx->error_code = CSYNC_ERR_NONE;
  ctx->callbacks.progresscb = cb;

  return 0;

}

/* vim: set ts=8 sw=2 et cindent: */<|MERGE_RESOLUTION|>--- conflicted
+++ resolved
@@ -748,11 +748,8 @@
     /* The other steps happen anyway, what else can we do? */
   }
 
-<<<<<<< HEAD
-=======
   csync_vio_commit(ctx);
 
->>>>>>> b91b9692
   /* destroy the rbtrees */
   if (c_rbtree_size(ctx->local.tree) > 0) {
     c_rbtree_destroy(ctx->local.tree, _tree_destructor);
@@ -770,8 +767,6 @@
   c_list_free(ctx->remote.list);
   c_list_free(ctx->remote.id_list);
 
-<<<<<<< HEAD
-=======
   ctx->remote.list = 0;
   ctx->remote.id_list = 0;
   ctx->local.list = 0;
@@ -779,7 +774,6 @@
 
   ctx->remote.read_from_db = 0;
 
->>>>>>> b91b9692
   /* create/load statedb */
   if (! csync_is_statedb_disabled(ctx)) {
     if(!ctx->statedb.file) {
@@ -814,11 +808,9 @@
   }
 
   ctx->status = CSYNC_STATUS_INIT;
-<<<<<<< HEAD
-=======
   ctx->error_code = CSYNC_ERR_NONE;
   SAFE_FREE(ctx->error_string);
->>>>>>> b91b9692
+
   out:
   return rc;
 }
